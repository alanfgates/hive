/**
 * Licensed to the Apache Software Foundation (ASF) under one
 * or more contributor license agreements.  See the NOTICE file
 * distributed with this work for additional information
 * regarding copyright ownership.  The ASF licenses this file
 * to you under the Apache License, Version 2.0 (the
 * "License"); you may not use this file except in compliance
 * with the License.  You may obtain a copy of the License at
 *
 *     http://www.apache.org/licenses/LICENSE-2.0
 *
 * Unless required by applicable law or agreed to in writing, software
 * distributed under the License is distributed on an "AS IS" BASIS,
 * WITHOUT WARRANTIES OR CONDITIONS OF ANY KIND, either express or implied.
 * See the License for the specific language governing permissions and
 * limitations under the License.
 */

package org.apache.hadoop.hive.ql.exec;

import static org.apache.commons.lang.StringUtils.join;
import static org.apache.hadoop.hive.metastore.api.hive_metastoreConstants.META_TABLE_STORAGE;
import static org.apache.hadoop.util.StringUtils.stringifyException;

import java.io.BufferedWriter;
import java.io.DataOutputStream;
import java.io.FileNotFoundException;
import java.io.IOException;
import java.io.OutputStreamWriter;
import java.io.Serializable;
import java.io.Writer;
import java.net.URI;
import java.net.URISyntaxException;
import java.nio.charset.StandardCharsets;
import java.sql.SQLException;
import java.util.AbstractList;
import java.util.ArrayList;
import java.util.Arrays;
import java.util.Collections;
import java.util.Comparator;
import java.util.HashMap;
import java.util.HashSet;
import java.util.Iterator;
import java.util.LinkedHashMap;
import java.util.List;
import java.util.Map;
import java.util.Map.Entry;
import java.util.Set;
import java.util.SortedSet;
import java.util.TreeMap;
import java.util.TreeSet;

import org.apache.commons.lang.StringUtils;
import org.apache.hadoop.fs.FSDataOutputStream;
import org.apache.hadoop.fs.FileStatus;
import org.apache.hadoop.fs.FileSystem;
import org.apache.hadoop.fs.FsShell;
import org.apache.hadoop.fs.Path;
import org.apache.hadoop.hive.common.FileUtils;
import org.apache.hadoop.hive.common.JavaUtils;
import org.apache.hadoop.hive.common.StatsSetupConst;
import org.apache.hadoop.hive.common.ValidReadTxnList;
import org.apache.hadoop.hive.common.ValidTxnList;
import org.apache.hadoop.hive.common.type.HiveDecimal;
import org.apache.hadoop.hive.conf.Constants;
import org.apache.hadoop.hive.conf.HiveConf;
import org.apache.hadoop.hive.conf.HiveConf.ConfVars;
import org.apache.hadoop.hive.metastore.DefaultHiveMetaHook;
import org.apache.hadoop.hive.metastore.HiveMetaHook;
import org.apache.hadoop.hive.metastore.MetaStoreUtils;
import org.apache.hadoop.hive.metastore.PartitionDropOptions;
import org.apache.hadoop.hive.metastore.StatObjectConverter;
import org.apache.hadoop.hive.metastore.TableType;
import org.apache.hadoop.hive.metastore.Warehouse;
import org.apache.hadoop.hive.metastore.api.AggrStats;
import org.apache.hadoop.hive.metastore.api.AlreadyExistsException;
import org.apache.hadoop.hive.metastore.api.ColumnStatisticsData;
import org.apache.hadoop.hive.metastore.api.ColumnStatisticsObj;
import org.apache.hadoop.hive.metastore.api.CompactionResponse;
import org.apache.hadoop.hive.metastore.api.Database;
import org.apache.hadoop.hive.metastore.api.EnvironmentContext;
import org.apache.hadoop.hive.metastore.api.FieldSchema;
import org.apache.hadoop.hive.metastore.api.GetOpenTxnsInfoResponse;
import org.apache.hadoop.hive.metastore.api.Index;
import org.apache.hadoop.hive.metastore.api.InvalidOperationException;
import org.apache.hadoop.hive.metastore.api.MetaException;
import org.apache.hadoop.hive.metastore.api.NoSuchObjectException;
import org.apache.hadoop.hive.metastore.api.Order;
import org.apache.hadoop.hive.metastore.api.PrincipalType;
import org.apache.hadoop.hive.metastore.api.RolePrincipalGrant;
import org.apache.hadoop.hive.metastore.api.SQLForeignKey;
import org.apache.hadoop.hive.metastore.api.SQLNotNullConstraint;
import org.apache.hadoop.hive.metastore.api.SQLPrimaryKey;
import org.apache.hadoop.hive.metastore.api.SQLUniqueConstraint;
import org.apache.hadoop.hive.metastore.api.SerDeInfo;
import org.apache.hadoop.hive.metastore.api.ShowCompactResponse;
import org.apache.hadoop.hive.metastore.api.ShowCompactResponseElement;
import org.apache.hadoop.hive.metastore.api.ShowLocksRequest;
import org.apache.hadoop.hive.metastore.api.ShowLocksResponse;
import org.apache.hadoop.hive.metastore.api.ShowLocksResponseElement;
import org.apache.hadoop.hive.metastore.api.SkewedInfo;
import org.apache.hadoop.hive.metastore.api.StorageDescriptor;
import org.apache.hadoop.hive.metastore.api.TxnInfo;
import org.apache.hadoop.hive.metastore.txn.TxnStore;
import org.apache.hadoop.hive.ql.CompilationOpContext;
import org.apache.hadoop.hive.ql.Context;
import org.apache.hadoop.hive.ql.DriverContext;
import org.apache.hadoop.hive.ql.ErrorMsg;
import org.apache.hadoop.hive.ql.QueryPlan;
import org.apache.hadoop.hive.ql.QueryState;
import org.apache.hadoop.hive.ql.exec.ArchiveUtils.PartSpecInfo;
import org.apache.hadoop.hive.ql.exec.FunctionInfo.FunctionResource;
import org.apache.hadoop.hive.ql.exec.tez.TezTask;
import org.apache.hadoop.hive.ql.hooks.LineageInfo.DataContainer;
import org.apache.hadoop.hive.ql.hooks.ReadEntity;
import org.apache.hadoop.hive.ql.hooks.WriteEntity;
import org.apache.hadoop.hive.ql.io.AcidUtils;
import org.apache.hadoop.hive.ql.io.RCFileInputFormat;
import org.apache.hadoop.hive.ql.io.merge.MergeFileTask;
import org.apache.hadoop.hive.ql.io.merge.MergeFileWork;
import org.apache.hadoop.hive.ql.io.orc.OrcInputFormat;
import org.apache.hadoop.hive.ql.io.orc.OrcSerde;
import org.apache.hadoop.hive.ql.io.parquet.serde.ParquetHiveSerDe;
import org.apache.hadoop.hive.ql.io.rcfile.truncate.ColumnTruncateTask;
import org.apache.hadoop.hive.ql.io.rcfile.truncate.ColumnTruncateWork;
import org.apache.hadoop.hive.ql.lockmgr.DbLockManager;
import org.apache.hadoop.hive.ql.lockmgr.HiveLock;
import org.apache.hadoop.hive.ql.lockmgr.HiveLockManager;
import org.apache.hadoop.hive.ql.lockmgr.HiveLockMode;
import org.apache.hadoop.hive.ql.lockmgr.HiveLockObject;
import org.apache.hadoop.hive.ql.lockmgr.HiveLockObject.HiveLockObjectData;
import org.apache.hadoop.hive.ql.lockmgr.HiveTxnManager;
import org.apache.hadoop.hive.ql.metadata.CheckResult;
import org.apache.hadoop.hive.ql.metadata.ForeignKeyInfo;
import org.apache.hadoop.hive.ql.metadata.Hive;
import org.apache.hadoop.hive.ql.metadata.HiveException;
import org.apache.hadoop.hive.ql.metadata.HiveMaterializedViewsRegistry;
import org.apache.hadoop.hive.ql.metadata.HiveMetaStoreChecker;
import org.apache.hadoop.hive.ql.metadata.HiveUtils;
import org.apache.hadoop.hive.ql.metadata.InvalidTableException;
import org.apache.hadoop.hive.ql.metadata.NotNullConstraint;
import org.apache.hadoop.hive.ql.metadata.Partition;
import org.apache.hadoop.hive.ql.metadata.PartitionIterable;
import org.apache.hadoop.hive.ql.metadata.PrimaryKeyInfo;
import org.apache.hadoop.hive.ql.metadata.Table;
import org.apache.hadoop.hive.ql.metadata.UniqueConstraint;
import org.apache.hadoop.hive.ql.metadata.formatting.MetaDataFormatUtils;
import org.apache.hadoop.hive.ql.metadata.formatting.MetaDataFormatter;
import org.apache.hadoop.hive.ql.parse.AlterTablePartMergeFilesDesc;
import org.apache.hadoop.hive.ql.parse.BaseSemanticAnalyzer;
import org.apache.hadoop.hive.ql.parse.DDLSemanticAnalyzer;
import org.apache.hadoop.hive.ql.parse.ExplainConfiguration.AnalyzeState;
import org.apache.hadoop.hive.ql.parse.PreInsertTableDesc;
import org.apache.hadoop.hive.ql.parse.ReplicationSpec;
import org.apache.hadoop.hive.ql.parse.SemanticException;
import org.apache.hadoop.hive.ql.plan.AbortTxnsDesc;
import org.apache.hadoop.hive.ql.plan.AddPartitionDesc;
import org.apache.hadoop.hive.ql.plan.AlterDatabaseDesc;
import org.apache.hadoop.hive.ql.plan.AlterIndexDesc;
import org.apache.hadoop.hive.ql.plan.AlterTableAlterPartDesc;
import org.apache.hadoop.hive.ql.plan.AlterTableDesc;
import org.apache.hadoop.hive.ql.plan.AlterTableDesc.AlterTableTypes;
import org.apache.hadoop.hive.ql.plan.AlterTableExchangePartition;
import org.apache.hadoop.hive.ql.plan.AlterTableSimpleDesc;
import org.apache.hadoop.hive.ql.plan.CacheMetadataDesc;
import org.apache.hadoop.hive.ql.plan.ColStatistics;
import org.apache.hadoop.hive.ql.plan.CreateDatabaseDesc;
import org.apache.hadoop.hive.ql.plan.CreateIndexDesc;
import org.apache.hadoop.hive.ql.plan.CreateTableDesc;
import org.apache.hadoop.hive.ql.plan.CreateTableLikeDesc;
import org.apache.hadoop.hive.ql.plan.CreateViewDesc;
import org.apache.hadoop.hive.ql.plan.DDLWork;
import org.apache.hadoop.hive.ql.plan.DescDatabaseDesc;
import org.apache.hadoop.hive.ql.plan.DescFunctionDesc;
import org.apache.hadoop.hive.ql.plan.DescTableDesc;
import org.apache.hadoop.hive.ql.plan.DropDatabaseDesc;
import org.apache.hadoop.hive.ql.plan.DropIndexDesc;
import org.apache.hadoop.hive.ql.plan.DropTableDesc;
import org.apache.hadoop.hive.ql.plan.FileMergeDesc;
import org.apache.hadoop.hive.ql.plan.GrantDesc;
import org.apache.hadoop.hive.ql.plan.GrantRevokeRoleDDL;
import org.apache.hadoop.hive.ql.plan.InsertTableDesc;
import org.apache.hadoop.hive.ql.plan.ListBucketingCtx;
import org.apache.hadoop.hive.ql.plan.LoadMultiFilesDesc;
import org.apache.hadoop.hive.ql.plan.LockDatabaseDesc;
import org.apache.hadoop.hive.ql.plan.LockTableDesc;
import org.apache.hadoop.hive.ql.plan.MoveWork;
import org.apache.hadoop.hive.ql.plan.MsckDesc;
import org.apache.hadoop.hive.ql.plan.OperatorDesc;
import org.apache.hadoop.hive.ql.plan.OrcFileMergeDesc;
import org.apache.hadoop.hive.ql.plan.PrincipalDesc;
import org.apache.hadoop.hive.ql.plan.PrivilegeDesc;
import org.apache.hadoop.hive.ql.plan.PrivilegeObjectDesc;
import org.apache.hadoop.hive.ql.plan.RCFileMergeDesc;
import org.apache.hadoop.hive.ql.plan.RenamePartitionDesc;
import org.apache.hadoop.hive.ql.plan.RevokeDesc;
import org.apache.hadoop.hive.ql.plan.RoleDDLDesc;
import org.apache.hadoop.hive.ql.plan.ShowColumnsDesc;
import org.apache.hadoop.hive.ql.plan.ShowCompactionsDesc;
import org.apache.hadoop.hive.ql.plan.ShowConfDesc;
import org.apache.hadoop.hive.ql.plan.ShowCreateDatabaseDesc;
import org.apache.hadoop.hive.ql.plan.ShowCreateTableDesc;
import org.apache.hadoop.hive.ql.plan.ShowDatabasesDesc;
import org.apache.hadoop.hive.ql.plan.ShowFunctionsDesc;
import org.apache.hadoop.hive.ql.plan.ShowGrantDesc;
import org.apache.hadoop.hive.ql.plan.ShowIndexesDesc;
import org.apache.hadoop.hive.ql.plan.ShowLocksDesc;
import org.apache.hadoop.hive.ql.plan.ShowPartitionsDesc;
import org.apache.hadoop.hive.ql.plan.ShowTableStatusDesc;
import org.apache.hadoop.hive.ql.plan.ShowTablesDesc;
import org.apache.hadoop.hive.ql.plan.ShowTblPropertiesDesc;
import org.apache.hadoop.hive.ql.plan.ShowTxnsDesc;
import org.apache.hadoop.hive.ql.plan.SwitchDatabaseDesc;
import org.apache.hadoop.hive.ql.plan.TezWork;
import org.apache.hadoop.hive.ql.plan.TruncateTableDesc;
import org.apache.hadoop.hive.ql.plan.UnlockDatabaseDesc;
import org.apache.hadoop.hive.ql.plan.UnlockTableDesc;
import org.apache.hadoop.hive.ql.plan.api.StageType;
import org.apache.hadoop.hive.ql.security.authorization.AuthorizationUtils;
import org.apache.hadoop.hive.ql.security.authorization.DefaultHiveAuthorizationTranslator;
import org.apache.hadoop.hive.ql.security.authorization.plugin.HiveAuthorizationTranslator;
import org.apache.hadoop.hive.ql.security.authorization.plugin.HiveAuthorizer;
import org.apache.hadoop.hive.ql.security.authorization.plugin.HiveAuthzPluginException;
import org.apache.hadoop.hive.ql.security.authorization.plugin.HivePrincipal;
import org.apache.hadoop.hive.ql.security.authorization.plugin.HivePrivilege;
import org.apache.hadoop.hive.ql.security.authorization.plugin.HivePrivilegeInfo;
import org.apache.hadoop.hive.ql.security.authorization.plugin.HivePrivilegeObject;
import org.apache.hadoop.hive.ql.security.authorization.plugin.HiveRoleGrant;
import org.apache.hadoop.hive.ql.security.authorization.plugin.HiveV1Authorizer;
import org.apache.hadoop.hive.ql.session.SessionState;
import org.apache.hadoop.hive.ql.stats.StatsUtils;
import org.apache.hadoop.hive.serde.serdeConstants;
import org.apache.hadoop.hive.serde2.AbstractSerDe;
import org.apache.hadoop.hive.serde2.Deserializer;
import org.apache.hadoop.hive.serde2.MetadataTypedColumnsetSerDe;
import org.apache.hadoop.hive.serde2.SerDeSpec;
import org.apache.hadoop.hive.serde2.avro.AvroSerdeUtils;
import org.apache.hadoop.hive.serde2.columnar.ColumnarSerDe;
import org.apache.hadoop.hive.serde2.dynamic_type.DynamicSerDe;
import org.apache.hadoop.hive.serde2.lazy.LazySimpleSerDe;
import org.apache.hadoop.hive.serde2.objectinspector.ObjectInspector;
import org.apache.hadoop.hive.serde2.objectinspector.ObjectInspectorConverters;
import org.apache.hadoop.hive.serde2.objectinspector.ObjectInspectorConverters.Converter;
import org.apache.hadoop.hive.serde2.objectinspector.primitive.PrimitiveObjectInspectorFactory;
import org.apache.hadoop.hive.serde2.typeinfo.DecimalTypeInfo;
import org.apache.hadoop.hive.serde2.typeinfo.TypeInfo;
import org.apache.hadoop.hive.serde2.typeinfo.TypeInfoFactory;
import org.apache.hadoop.hive.serde2.typeinfo.TypeInfoUtils;
import org.apache.hadoop.io.IOUtils;
import org.apache.hadoop.mapreduce.MRJobConfig;
import org.apache.hadoop.tools.HadoopArchives;
import org.apache.hadoop.util.ToolRunner;
import org.apache.hive.common.util.AnnotationUtils;
import org.apache.hive.common.util.HiveStringUtils;
import org.apache.hive.common.util.ReflectionUtil;
import org.apache.hive.common.util.RetryUtilities;
import org.slf4j.Logger;
import org.slf4j.LoggerFactory;
import org.stringtemplate.v4.ST;

import com.google.common.annotations.VisibleForTesting;
import com.google.common.collect.Iterables;
import com.google.common.collect.Lists;

/**
 * DDLTask implementation.
 *
 **/
public class DDLTask extends Task<DDLWork> implements Serializable {
  private static final long serialVersionUID = 1L;
  private static final Logger LOG = LoggerFactory.getLogger("hive.ql.exec.DDLTask");

  private static final int separator = Utilities.tabCode;
  private static final int terminator = Utilities.newLineCode;

  // These are suffixes attached to intermediate directory names used in the
  // archiving / un-archiving process.
  private static String INTERMEDIATE_ARCHIVED_DIR_SUFFIX;
  private static String INTERMEDIATE_ORIGINAL_DIR_SUFFIX;
  private static String INTERMEDIATE_EXTRACTED_DIR_SUFFIX;

  private MetaDataFormatter formatter;
  private final HiveAuthorizationTranslator defaultAuthorizationTranslator = new DefaultHiveAuthorizationTranslator();
  private Task<? extends Serializable> subtask = null;

  public Task<? extends Serializable> getSubtask() {
    return subtask;
  }

  @Override
  public boolean requireLock() {
    return this.work != null && this.work.getNeedLock();
  }

  public DDLTask() {
    super();
  }

  @Override
  public void initialize(QueryState queryState, QueryPlan queryPlan, DriverContext ctx,
      CompilationOpContext opContext) {
    super.initialize(queryState, queryPlan, ctx, opContext);

    // Pick the formatter to use to display the results.  Either the
    // normal human readable output or a json object.
    formatter = MetaDataFormatUtils.getFormatter(conf);
    INTERMEDIATE_ARCHIVED_DIR_SUFFIX =
        HiveConf.getVar(conf, ConfVars.METASTORE_INT_ARCHIVED);
    INTERMEDIATE_ORIGINAL_DIR_SUFFIX =
        HiveConf.getVar(conf, ConfVars.METASTORE_INT_ORIGINAL);
    INTERMEDIATE_EXTRACTED_DIR_SUFFIX =
        HiveConf.getVar(conf, ConfVars.METASTORE_INT_EXTRACTED);
  }

  @Override
  public int execute(DriverContext driverContext) {
    if (driverContext.getCtx().getExplainAnalyze() == AnalyzeState.RUNNING) {
      return 0;
    }

    // Create the db
    Hive db;
    try {
      db = Hive.get(conf);

      CreateDatabaseDesc createDatabaseDesc = work.getCreateDatabaseDesc();
      if (null != createDatabaseDesc) {
        return createDatabase(db, createDatabaseDesc);
      }

      DropDatabaseDesc dropDatabaseDesc = work.getDropDatabaseDesc();
      if (dropDatabaseDesc != null) {
        return dropDatabase(db, dropDatabaseDesc);
      }

      LockDatabaseDesc lockDatabaseDesc = work.getLockDatabaseDesc();
      if (lockDatabaseDesc != null) {
        return lockDatabase(db, lockDatabaseDesc);
      }

      UnlockDatabaseDesc unlockDatabaseDesc = work.getUnlockDatabaseDesc();
      if (unlockDatabaseDesc != null) {
        return unlockDatabase(db, unlockDatabaseDesc);
      }

      SwitchDatabaseDesc switchDatabaseDesc = work.getSwitchDatabaseDesc();
      if (switchDatabaseDesc != null) {
        return switchDatabase(db, switchDatabaseDesc);
      }

      DescDatabaseDesc descDatabaseDesc = work.getDescDatabaseDesc();
      if (descDatabaseDesc != null) {
        return descDatabase(db, descDatabaseDesc);
      }

      AlterDatabaseDesc alterDatabaseDesc = work.getAlterDatabaseDesc();
      if (alterDatabaseDesc != null) {
        return alterDatabase(db, alterDatabaseDesc);
      }

      CreateTableDesc crtTbl = work.getCreateTblDesc();
      if (crtTbl != null) {
        return createTable(db, crtTbl);
      }

      CreateIndexDesc crtIndex = work.getCreateIndexDesc();
      if (crtIndex != null) {
        return createIndex(db, crtIndex);
      }

      AlterIndexDesc alterIndex = work.getAlterIndexDesc();
      if (alterIndex != null) {
        return alterIndex(db, alterIndex);
      }

      DropIndexDesc dropIdx = work.getDropIdxDesc();
      if (dropIdx != null) {
        return dropIndex(db, dropIdx);
      }

      CreateTableLikeDesc crtTblLike = work.getCreateTblLikeDesc();
      if (crtTblLike != null) {
        return createTableLike(db, crtTblLike);
      }

      DropTableDesc dropTbl = work.getDropTblDesc();
      if (dropTbl != null) {
        dropTableOrPartitions(db, dropTbl);
        return 0;
      }

      AlterTableDesc alterTbl = work.getAlterTblDesc();
      if (alterTbl != null) {
        if (!allowOperationInReplicationScope(db, alterTbl.getOldName(), null, alterTbl.getReplicationSpec())) {
          // no alter, the table is missing either due to drop/rename which follows the alter.
          // or the existing table is newer than our update.
          LOG.debug("DDLTask: Alter Table is skipped as table {} is newer than update", alterTbl.getOldName());
          return 0;
        }
        if (alterTbl.getOp() == AlterTableTypes.DROPCONSTRAINT ) {
          return dropConstraint(db, alterTbl);
        } else if (alterTbl.getOp() == AlterTableTypes.ADDCONSTRAINT) {
          return addConstraints(db, alterTbl);
        } else {
          return alterTable(db, alterTbl);
        }
      }

      CreateViewDesc crtView = work.getCreateViewDesc();
      if (crtView != null) {
        return createView(db, crtView);
      }

      AddPartitionDesc addPartitionDesc = work.getAddPartitionDesc();
      if (addPartitionDesc != null) {
        return addPartitions(db, addPartitionDesc);
      }

      RenamePartitionDesc renamePartitionDesc = work.getRenamePartitionDesc();
      if (renamePartitionDesc != null) {
        return renamePartition(db, renamePartitionDesc);
      }

      AlterTableSimpleDesc simpleDesc = work.getAlterTblSimpleDesc();
      if (simpleDesc != null) {
        if (simpleDesc.getType() == AlterTableTypes.TOUCH) {
          return touch(db, simpleDesc);
        } else if (simpleDesc.getType() == AlterTableTypes.ARCHIVE) {
          return archive(db, simpleDesc, driverContext);
        } else if (simpleDesc.getType() == AlterTableTypes.UNARCHIVE) {
          return unarchive(db, simpleDesc);
        } else if (simpleDesc.getType() == AlterTableTypes.COMPACT) {
          return compact(db, simpleDesc);
        }
      }

      MsckDesc msckDesc = work.getMsckDesc();
      if (msckDesc != null) {
        return msck(db, msckDesc);
      }

      DescTableDesc descTbl = work.getDescTblDesc();
      if (descTbl != null) {
        return describeTable(db, descTbl);
      }

      DescFunctionDesc descFunc = work.getDescFunctionDesc();
      if (descFunc != null) {
        return describeFunction(db, descFunc);
      }

      ShowDatabasesDesc showDatabases = work.getShowDatabasesDesc();
      if (showDatabases != null) {
        return showDatabases(db, showDatabases);
      }

      ShowTablesDesc showTbls = work.getShowTblsDesc();
      if (showTbls != null) {
        return showTablesOrViews(db, showTbls);
      }

      ShowColumnsDesc showCols = work.getShowColumnsDesc();
      if (showCols != null) {
        return showColumns(db, showCols);
      }

      ShowTableStatusDesc showTblStatus = work.getShowTblStatusDesc();
      if (showTblStatus != null) {
        return showTableStatus(db, showTblStatus);
      }

      ShowTblPropertiesDesc showTblProperties = work.getShowTblPropertiesDesc();
      if (showTblProperties != null) {
        return showTableProperties(db, showTblProperties);
      }

      ShowFunctionsDesc showFuncs = work.getShowFuncsDesc();
      if (showFuncs != null) {
        return showFunctions(db, showFuncs);
      }

      ShowLocksDesc showLocks = work.getShowLocksDesc();
      if (showLocks != null) {
        return showLocks(db, showLocks);
      }

      ShowCompactionsDesc compactionsDesc = work.getShowCompactionsDesc();
      if (compactionsDesc != null) {
        return showCompactions(db, compactionsDesc);
      }

      ShowTxnsDesc txnsDesc = work.getShowTxnsDesc();
      if (txnsDesc != null) {
        return showTxns(db, txnsDesc);
      }

      AbortTxnsDesc abortTxnsDesc = work.getAbortTxnsDesc();
      if (abortTxnsDesc != null) {
        return abortTxns(db, abortTxnsDesc);
      }

      LockTableDesc lockTbl = work.getLockTblDesc();
      if (lockTbl != null) {
        return lockTable(db, lockTbl);
      }

      UnlockTableDesc unlockTbl = work.getUnlockTblDesc();
      if (unlockTbl != null) {
        return unlockTable(db, unlockTbl);
      }

      ShowPartitionsDesc showParts = work.getShowPartsDesc();
      if (showParts != null) {
        return showPartitions(db, showParts);
      }

      ShowCreateDatabaseDesc showCreateDb = work.getShowCreateDbDesc();
      if (showCreateDb != null) {
        return showCreateDatabase(db, showCreateDb);
      }

      ShowCreateTableDesc showCreateTbl = work.getShowCreateTblDesc();
      if (showCreateTbl != null) {
        return showCreateTable(db, showCreateTbl);
      }

      ShowConfDesc showConf = work.getShowConfDesc();
      if (showConf != null) {
        return showConf(db, showConf);
      }

      RoleDDLDesc roleDDLDesc = work.getRoleDDLDesc();
      if (roleDDLDesc != null) {
        return roleDDL(db, roleDDLDesc);
      }

      GrantDesc grantDesc = work.getGrantDesc();
      if (grantDesc != null) {
        return grantOrRevokePrivileges(db, grantDesc.getPrincipals(), grantDesc
            .getPrivileges(), grantDesc.getPrivilegeSubjectDesc(), grantDesc.getGrantor(),
            grantDesc.getGrantorType(), grantDesc.isGrantOption(), true);
      }

      RevokeDesc revokeDesc = work.getRevokeDesc();
      if (revokeDesc != null) {
        return grantOrRevokePrivileges(db, revokeDesc.getPrincipals(), revokeDesc
            .getPrivileges(), revokeDesc.getPrivilegeSubjectDesc(), null, null,
            revokeDesc.isGrantOption(), false);
      }

      ShowGrantDesc showGrantDesc = work.getShowGrantDesc();
      if (showGrantDesc != null) {
        return showGrants(db, showGrantDesc);
      }

      GrantRevokeRoleDDL grantOrRevokeRoleDDL = work.getGrantRevokeRoleDDL();
      if (grantOrRevokeRoleDDL != null) {
        return grantOrRevokeRole(db, grantOrRevokeRoleDDL);
      }

      ShowIndexesDesc showIndexes = work.getShowIndexesDesc();
      if (showIndexes != null) {
        return showIndexes(db, showIndexes);
      }

      AlterTablePartMergeFilesDesc mergeFilesDesc = work.getMergeFilesDesc();
      if (mergeFilesDesc != null) {
        return mergeFiles(db, mergeFilesDesc, driverContext);
      }

      AlterTableAlterPartDesc alterPartDesc = work.getAlterTableAlterPartDesc();
      if(alterPartDesc != null) {
        return alterTableAlterPart(db, alterPartDesc);
      }

      TruncateTableDesc truncateTableDesc = work.getTruncateTblDesc();
      if (truncateTableDesc != null) {
        return truncateTable(db, truncateTableDesc);
      }

      AlterTableExchangePartition alterTableExchangePartition =
          work.getAlterTableExchangePartition();
      if (alterTableExchangePartition != null) {
        return exchangeTablePartition(db, alterTableExchangePartition);
      }

      CacheMetadataDesc cacheMetadataDesc = work.getCacheMetadataDesc();
      if (cacheMetadataDesc != null) {
        return cacheMetadata(db, cacheMetadataDesc);
      }
      InsertTableDesc insertTableDesc = work.getInsertTableDesc();
      if (insertTableDesc != null) {
        return insertCommitWork(db, insertTableDesc);
      }
      PreInsertTableDesc preInsertTableDesc = work.getPreInsertTableDesc();
      if (preInsertTableDesc != null) {
        return preInsertWork(db, preInsertTableDesc);
      }
    } catch (Throwable e) {
      failed(e);
      return 1;
    }
    assert false;
    return 0;
  }

  private int preInsertWork(Hive db, PreInsertTableDesc preInsertTableDesc) throws HiveException {
    try{
      HiveMetaHook hook = preInsertTableDesc.getTable().getStorageHandler().getMetaHook();
      if (hook == null || !(hook instanceof DefaultHiveMetaHook)) {
        return 0;
      }
      DefaultHiveMetaHook hiveMetaHook = (DefaultHiveMetaHook) hook;
      hiveMetaHook.preInsertTable(preInsertTableDesc.getTable().getTTable(), preInsertTableDesc.isOverwrite());
    } catch (MetaException e) {
      throw new HiveException(e);
    }
    return 0;
  }

  private int insertCommitWork(Hive db, InsertTableDesc insertTableDesc) throws MetaException {
    boolean failed = true;
    HiveMetaHook hook = insertTableDesc.getTable().getStorageHandler().getMetaHook();
    if (hook == null || !(hook instanceof DefaultHiveMetaHook)) {
      return 0;
    }
    DefaultHiveMetaHook hiveMetaHook = (DefaultHiveMetaHook) hook;
    try {
      hiveMetaHook.commitInsertTable(insertTableDesc.getTable().getTTable(),
              insertTableDesc.isOverwrite()
      );
      failed = false;
    } finally {
      if (failed) {
        hiveMetaHook.rollbackInsertTable(insertTableDesc.getTable().getTTable(),
                insertTableDesc.isOverwrite()
        );
      }
    }
    return 0;
  }

  private int cacheMetadata(Hive db, CacheMetadataDesc desc) throws HiveException {
    db.cacheFileMetadata(desc.getDbName(), desc.getTableName(),
        desc.getPartName(), desc.isAllParts());
    return 0;
  }

  private void failed(Throwable e) {
    while (e.getCause() != null && e.getClass() == RuntimeException.class) {
      e = e.getCause();
    }
    setException(e);
    LOG.error(stringifyException(e));
  }

  private int showConf(Hive db, ShowConfDesc showConf) throws Exception {
    ConfVars conf = HiveConf.getConfVars(showConf.getConfName());
    if (conf == null) {
      throw new HiveException("invalid configuration name " + showConf.getConfName());
    }
    String description = conf.getDescription();
    String defaultValue = conf.getDefaultValue();
    DataOutputStream output = getOutputStream(showConf.getResFile());
    try {
      if (defaultValue != null) {
        output.write(defaultValue.getBytes());
      }
      output.write(separator);
      output.write(conf.typeString().getBytes());
      output.write(separator);
      if (description != null) {
        output.write(description.replaceAll(" *\n *", " ").getBytes());
      }
      output.write(terminator);
    } finally {
      output.close();
    }
    return 0;
  }

  private DataOutputStream getOutputStream(String resFile) throws HiveException {
    try {
      return getOutputStream(new Path(resFile));
    } catch (HiveException e) {
      throw e;
    } catch (Exception e) {
      throw new HiveException(e);
    }
  }

  private DataOutputStream getOutputStream(Path outputFile) throws HiveException {
    try {
      FileSystem fs = outputFile.getFileSystem(conf);
      return fs.create(outputFile);
    } catch (Exception e) {
      throw new HiveException(e);
    }
  }

  /**
   * First, make sure the source table/partition is not
   * archived/indexes/non-rcfile. If either of these is true, throw an
   * exception.
   *
   * The way how it does the merge is to create a BlockMergeTask from the
   * mergeFilesDesc.
   *
   * @param db
   * @param mergeFilesDesc
   * @return
   * @throws HiveException
   */
  private int mergeFiles(Hive db, AlterTablePartMergeFilesDesc mergeFilesDesc,
      DriverContext driverContext) throws HiveException {
    ListBucketingCtx lbCtx = mergeFilesDesc.getLbCtx();
    boolean lbatc = lbCtx == null ? false : lbCtx.isSkewedStoredAsDir();
    int lbd = lbCtx == null ? 0 : lbCtx.calculateListBucketingLevel();

    // merge work only needs input and output.
    MergeFileWork mergeWork = new MergeFileWork(mergeFilesDesc.getInputDir(),
        mergeFilesDesc.getOutputDir(), mergeFilesDesc.getInputFormatClass().getName(),
        mergeFilesDesc.getTableDesc());
    LinkedHashMap<Path, ArrayList<String>> pathToAliases = new LinkedHashMap<>();
    ArrayList<String> inputDirstr = new ArrayList<String>(1);
    inputDirstr.add(mergeFilesDesc.getInputDir().toString());
    pathToAliases.put(mergeFilesDesc.getInputDir().get(0), inputDirstr);
    mergeWork.setPathToAliases(pathToAliases);
    mergeWork.setListBucketingCtx(mergeFilesDesc.getLbCtx());
    mergeWork.resolveConcatenateMerge(db.getConf());
    mergeWork.setMapperCannotSpanPartns(true);
    mergeWork.setSourceTableInputFormat(mergeFilesDesc.getInputFormatClass().getName());
    final FileMergeDesc fmd;
    if (mergeFilesDesc.getInputFormatClass().equals(RCFileInputFormat.class)) {
      fmd = new RCFileMergeDesc();
    } else {
      // safe to assume else is ORC as semantic analyzer will check for RC/ORC
      fmd = new OrcFileMergeDesc();
    }

    fmd.setDpCtx(null);
    fmd.setHasDynamicPartitions(false);
    fmd.setListBucketingAlterTableConcatenate(lbatc);
    fmd.setListBucketingDepth(lbd);
    fmd.setOutputPath(mergeFilesDesc.getOutputDir());

    CompilationOpContext opContext = driverContext.getCtx().getOpContext();
    Operator<? extends OperatorDesc> mergeOp = OperatorFactory.get(opContext, fmd);

    LinkedHashMap<String, Operator<? extends  OperatorDesc>> aliasToWork =
        new LinkedHashMap<String, Operator<? extends OperatorDesc>>();
    aliasToWork.put(mergeFilesDesc.getInputDir().toString(), mergeOp);
    mergeWork.setAliasToWork(aliasToWork);
    DriverContext driverCxt = new DriverContext();
    Task task;
    if (conf.getVar(ConfVars.HIVE_EXECUTION_ENGINE).equals("tez")) {
      TezWork tezWork = new TezWork(queryState.getQueryId(), conf);
      mergeWork.setName("File Merge");
      tezWork.add(mergeWork);
      task = new TezTask();
      task.setWork(tezWork);
    } else {
      task = new MergeFileTask();
      task.setWork(mergeWork);
    }

    // initialize the task and execute
    task.initialize(queryState, getQueryPlan(), driverCxt, opContext);
    subtask = task;
    int ret = task.execute(driverCxt);
    if (subtask.getException() != null) {
      setException(subtask.getException());
    }
    return ret;
  }

  private HiveAuthorizer getSessionAuthorizer(Hive db) {
    HiveAuthorizer authorizer = SessionState.get().getAuthorizerV2();
    if (authorizer == null) {
      authorizer = new HiveV1Authorizer(conf, db);
    }
    return authorizer;
  }

  private int grantOrRevokeRole(Hive db, GrantRevokeRoleDDL grantOrRevokeRoleDDL)
      throws HiveException {
    HiveAuthorizer authorizer = getSessionAuthorizer(db);
    //convert to the types needed for plugin api
    HivePrincipal grantorPrinc = null;
    if(grantOrRevokeRoleDDL.getGrantor() != null){
      grantorPrinc = new HivePrincipal(grantOrRevokeRoleDDL.getGrantor(),
          AuthorizationUtils.getHivePrincipalType(grantOrRevokeRoleDDL.getGrantorType()));
    }
    List<HivePrincipal> principals = AuthorizationUtils.getHivePrincipals(
        grantOrRevokeRoleDDL.getPrincipalDesc(), getAuthorizationTranslator(authorizer));
    List<String> roles = grantOrRevokeRoleDDL.getRoles();

    boolean grantOption = grantOrRevokeRoleDDL.isGrantOption();
    if (grantOrRevokeRoleDDL.getGrant()) {
      authorizer.grantRole(principals, roles, grantOption, grantorPrinc);
    } else {
      authorizer.revokeRole(principals, roles, grantOption, grantorPrinc);
    }
    return 0;
  }

  private HiveAuthorizationTranslator getAuthorizationTranslator(HiveAuthorizer authorizer)
      throws HiveAuthzPluginException {
    if (authorizer.getHiveAuthorizationTranslator() == null) {
      return defaultAuthorizationTranslator;
    } else {
      return (HiveAuthorizationTranslator)authorizer.getHiveAuthorizationTranslator();
    }
  }

  private int showGrants(Hive db, ShowGrantDesc showGrantDesc) throws HiveException {

    HiveAuthorizer authorizer = getSessionAuthorizer(db);
    try {
      List<HivePrivilegeInfo> privInfos = authorizer.showPrivileges(
          getAuthorizationTranslator(authorizer).getHivePrincipal(showGrantDesc.getPrincipalDesc()),
          getAuthorizationTranslator(authorizer).getHivePrivilegeObject(showGrantDesc.getHiveObj()));
      boolean testMode = conf.getBoolVar(HiveConf.ConfVars.HIVE_IN_TEST);
      writeToFile(writeGrantInfo(privInfos, testMode), showGrantDesc.getResFile());
    } catch (IOException e) {
      throw new HiveException("Error in show grant statement", e);
    }
    return 0;
  }

  private int grantOrRevokePrivileges(Hive db, List<PrincipalDesc> principals,
      List<PrivilegeDesc> privileges, PrivilegeObjectDesc privSubjectDesc,
      String grantor, PrincipalType grantorType, boolean grantOption, boolean isGrant)
          throws HiveException {

    HiveAuthorizer authorizer = getSessionAuthorizer(db);

    //Convert to object types used by the authorization plugin interface
    List<HivePrincipal> hivePrincipals = AuthorizationUtils.getHivePrincipals(
        principals, getAuthorizationTranslator(authorizer));
    List<HivePrivilege> hivePrivileges = AuthorizationUtils.getHivePrivileges(
        privileges, getAuthorizationTranslator(authorizer));
    HivePrivilegeObject hivePrivObject = getAuthorizationTranslator(authorizer)
        .getHivePrivilegeObject(privSubjectDesc);

    HivePrincipal grantorPrincipal = new HivePrincipal(
        grantor, AuthorizationUtils.getHivePrincipalType(grantorType));

    if(isGrant){
      authorizer.grantPrivileges(hivePrincipals, hivePrivileges, hivePrivObject,
          grantorPrincipal, grantOption);
    }else {
      authorizer.revokePrivileges(hivePrincipals, hivePrivileges,
          hivePrivObject, grantorPrincipal, grantOption);
    }
    //no exception thrown, so looks good
    return 0;
  }

  private int roleDDL(Hive db, RoleDDLDesc roleDDLDesc) throws Exception {
    HiveAuthorizer authorizer = getSessionAuthorizer(db);
    RoleDDLDesc.RoleOperation operation = roleDDLDesc.getOperation();
    //call the appropriate hive authorizer function
    switch(operation){
    case CREATE_ROLE:
      authorizer.createRole(roleDDLDesc.getName(), null);
      break;
    case DROP_ROLE:
      authorizer.dropRole(roleDDLDesc.getName());
      break;
    case SHOW_ROLE_GRANT:
      boolean testMode = conf.getBoolVar(HiveConf.ConfVars.HIVE_IN_TEST);
      List<HiveRoleGrant> roles = authorizer.getRoleGrantInfoForPrincipal(
          AuthorizationUtils.getHivePrincipal(roleDDLDesc.getName(), roleDDLDesc.getPrincipalType()));
      writeToFile(writeRolesGrantedInfo(roles, testMode), roleDDLDesc.getResFile());
      break;
    case SHOW_ROLES:
      List<String> allRoles = authorizer.getAllRoles();
      writeListToFileAfterSort(allRoles, roleDDLDesc.getResFile());
      break;
    case SHOW_CURRENT_ROLE:
      List<String> roleNames = authorizer.getCurrentRoleNames();
      writeListToFileAfterSort(roleNames, roleDDLDesc.getResFile());
      break;
    case SET_ROLE:
      authorizer.setCurrentRole(roleDDLDesc.getName());
      break;
    case SHOW_ROLE_PRINCIPALS:
      testMode = conf.getBoolVar(HiveConf.ConfVars.HIVE_IN_TEST);
      List<HiveRoleGrant> roleGrants = authorizer.getPrincipalGrantInfoForRole(roleDDLDesc.getName());
      writeToFile(writeHiveRoleGrantInfo(roleGrants, testMode), roleDDLDesc.getResFile());
      break;
    default:
      throw new HiveException("Unkown role operation "
          + operation.getOperationName());
    }

    return 0;
  }

  private String writeHiveRoleGrantInfo(List<HiveRoleGrant> roleGrants, boolean testMode) {
    if (roleGrants == null || roleGrants.isEmpty()) {
      return "";
    }
    StringBuilder builder = new StringBuilder();
    // sort the list to get sorted (deterministic) output (for ease of testing)
    Collections.sort(roleGrants);
    for (HiveRoleGrant roleGrant : roleGrants) {
      // schema:
      // principal_name,principal_type,grant_option,grantor,grantor_type,grant_time
      appendNonNull(builder, roleGrant.getPrincipalName(), true);
      appendNonNull(builder, roleGrant.getPrincipalType());
      appendNonNull(builder, roleGrant.isGrantOption());
      appendNonNull(builder, roleGrant.getGrantor());
      appendNonNull(builder, roleGrant.getGrantorType());
      appendNonNull(builder, testMode ? -1 : roleGrant.getGrantTime() * 1000L);
    }
    return builder.toString();
  }

  /**
   * Write list of string entries into given file
   * @param entries
   * @param resFile
   * @throws IOException
   */
  private void writeListToFileAfterSort(List<String> entries, String resFile) throws IOException {
    Collections.sort(entries);
    StringBuilder sb = new StringBuilder();
    for(String entry : entries){
      appendNonNull(sb, entry, true);
    }
    writeToFile(sb.toString(), resFile);
  }

  private int alterDatabase(Hive db, AlterDatabaseDesc alterDbDesc) throws HiveException {

    String dbName = alterDbDesc.getDatabaseName();
    Database database = db.getDatabase(dbName);
    if (database == null) {
      throw new HiveException(ErrorMsg.DATABASE_NOT_EXISTS, dbName);
    }

    switch (alterDbDesc.getAlterType()) {
    case ALTER_PROPERTY:
      Map<String, String> newParams = alterDbDesc.getDatabaseProperties();
      Map<String, String> params = database.getParameters();

      if (!alterDbDesc.getReplicationSpec().allowEventReplacementInto(params)) {
        LOG.debug("DDLTask: Alter Database {} is skipped as database is newer than update", dbName);
        return 0; // no replacement, the existing database state is newer than our update.
      }

      // if both old and new params are not null, merge them
      if (params != null && newParams != null) {
        params.putAll(newParams);
        database.setParameters(params);
      } else {
        // if one of them is null, replace the old params with the new one
        database.setParameters(newParams);
      }
      break;

    case ALTER_OWNER:
      database.setOwnerName(alterDbDesc.getOwnerPrincipal().getName());
      database.setOwnerType(alterDbDesc.getOwnerPrincipal().getType());
      break;

    case ALTER_LOCATION:
      try {
        String newLocation = alterDbDesc.getLocation();
        URI locationURI = new URI(newLocation);
        if (   !locationURI.isAbsolute()
            || StringUtils.isBlank(locationURI.getScheme())) {
          throw new HiveException(ErrorMsg.BAD_LOCATION_VALUE, newLocation);
        }
        if (newLocation.equals(database.getLocationUri())) {
          LOG.info("AlterDatabase skipped. No change in location.");
        }
        else {
          database.setLocationUri(newLocation);
        }
      }
      catch (URISyntaxException e) {
        throw new HiveException(e);
      }
      break;

    default:
      throw new AssertionError("Unsupported alter database type! : " + alterDbDesc.getAlterType());
    }

    db.alterDatabase(database.getName(), database);
    return 0;
  }

  private int dropIndex(Hive db, DropIndexDesc dropIdx) throws HiveException {

    if (HiveConf.getVar(conf, HiveConf.ConfVars.HIVE_EXECUTION_ENGINE).equals("tez")) {
      throw new UnsupportedOperationException("Indexes unsupported for Tez execution engine");
    }

    db.dropIndex(dropIdx.getTableName(), dropIdx.getIndexName(), dropIdx.isThrowException(), true);
    return 0;
  }

  private int createIndex(Hive db, CreateIndexDesc crtIndex) throws HiveException {

    if (HiveConf.getVar(conf, HiveConf.ConfVars.HIVE_EXECUTION_ENGINE).equals("tez")) {
      throw new UnsupportedOperationException("Indexes unsupported for Tez execution engine");
    }

    if( crtIndex.getSerde() != null) {
      validateSerDe(crtIndex.getSerde());
    }

    String indexTableName = crtIndex.getIndexTableName();
    if (!Utilities.isDefaultNameNode(conf)) {
      // If location is specified - ensure that it is a full qualified name
      makeLocationQualified(crtIndex, indexTableName);
    }

    db
    .createIndex(
        crtIndex.getTableName(), crtIndex.getIndexName(), crtIndex.getIndexTypeHandlerClass(),
        crtIndex.getIndexedCols(), crtIndex.getIndexTableName(), crtIndex.getDeferredRebuild(),
        crtIndex.getInputFormat(), crtIndex.getOutputFormat(), crtIndex.getSerde(),
        crtIndex.getStorageHandler(), crtIndex.getLocation(), crtIndex.getIdxProps(), crtIndex.getTblProps(),
        crtIndex.getSerdeProps(), crtIndex.getCollItemDelim(), crtIndex.getFieldDelim(), crtIndex.getFieldEscape(),
        crtIndex.getLineDelim(), crtIndex.getMapKeyDelim(), crtIndex.getIndexComment()
        );
    if (HiveUtils.getIndexHandler(conf, crtIndex.getIndexTypeHandlerClass()).usesIndexTable()) {
          Table indexTable = db.getTable(indexTableName);
          addIfAbsentByName(new WriteEntity(indexTable, WriteEntity.WriteType.DDL_NO_LOCK));
    }
    return 0;
  }

  private int alterIndex(Hive db, AlterIndexDesc alterIndex) throws HiveException {

    if (HiveConf.getVar(conf, HiveConf.ConfVars.HIVE_EXECUTION_ENGINE).equals("tez")) {
      throw new UnsupportedOperationException("Indexes unsupported for Tez execution engine");
    }

    String baseTableName = alterIndex.getBaseTableName();
    String indexName = alterIndex.getIndexName();
    Index idx = db.getIndex(baseTableName, indexName);

    switch(alterIndex.getOp()) {
    case ADDPROPS:
      idx.getParameters().putAll(alterIndex.getProps());
      break;
    case UPDATETIMESTAMP:
      try {
        Map<String, String> props = new HashMap<String, String>();
        Map<Map<String, String>, Long> basePartTs = new HashMap<Map<String, String>, Long>();

        Table baseTbl = db.getTable(baseTableName);

        if (baseTbl.isPartitioned()) {
          List<Partition> baseParts;
          if (alterIndex.getSpec() != null) {
            baseParts = db.getPartitions(baseTbl, alterIndex.getSpec());
          } else {
            baseParts = db.getPartitions(baseTbl);
          }
          if (baseParts != null) {
            for (Partition p : baseParts) {
              Path dataLocation = p.getDataLocation();
              FileSystem fs = dataLocation.getFileSystem(db.getConf());
              FileStatus fss = fs.getFileStatus(dataLocation);
              long lastModificationTime = fss.getModificationTime();

              FileStatus[] parts = fs.listStatus(dataLocation, FileUtils.HIDDEN_FILES_PATH_FILTER);
              if (parts != null && parts.length > 0) {
                for (FileStatus status : parts) {
                  if (status.getModificationTime() > lastModificationTime) {
                    lastModificationTime = status.getModificationTime();
                  }
                }
              }
              basePartTs.put(p.getSpec(), lastModificationTime);
            }
          }
        } else {
          FileSystem fs = baseTbl.getPath().getFileSystem(db.getConf());
          FileStatus fss = fs.getFileStatus(baseTbl.getPath());
          basePartTs.put(null, fss.getModificationTime());
        }
        for (Map<String, String> spec : basePartTs.keySet()) {
          if (spec != null) {
            props.put(spec.toString(), basePartTs.get(spec).toString());
          } else {
            props.put("base_timestamp", basePartTs.get(null).toString());
          }
        }
        idx.getParameters().putAll(props);
      } catch (HiveException e) {
        throw new HiveException("ERROR: Failed to update index timestamps");
      } catch (IOException e) {
        throw new HiveException("ERROR: Failed to look up timestamps on filesystem");
      }

      break;
    default:
      console.printError("Unsupported Alter command");
      return 1;
    }

    // set last modified by properties
    if (!updateModifiedParameters(idx.getParameters(), conf)) {
      return 1;
    }

    try {
      db.alterIndex(baseTableName, indexName, idx);
    } catch (InvalidOperationException e) {
      console.printError("Invalid alter operation: " + e.getMessage());
      LOG.info("alter index: " + stringifyException(e));
      return 1;
    } catch (HiveException e) {
      console.printError("Invalid alter operation: " + e.getMessage());
      return 1;
    }
    return 0;
  }

  /**
   * Add a partitions to a table.
   *
   * @param db
   *          Database to add the partition to.
   * @param addPartitionDesc
   *          Add these partitions.
   * @return Returns 0 when execution succeeds and above 0 if it fails.
   * @throws HiveException
   */
  private int addPartitions(Hive db, AddPartitionDesc addPartitionDesc) throws HiveException {
    List<Partition> parts = db.createPartitions(addPartitionDesc);
    for (Partition part : parts) {
      addIfAbsentByName(new WriteEntity(part, WriteEntity.WriteType.INSERT));
    }
    return 0;
  }

  /**
   * Rename a partition in a table
   *
   * @param db
   *          Database to rename the partition.
   * @param renamePartitionDesc
   *          rename old Partition to new one.
   * @return Returns 0 when execution succeeds and above 0 if it fails.
   * @throws HiveException
   */
  private int renamePartition(Hive db, RenamePartitionDesc renamePartitionDesc) throws HiveException {
    String tableName = renamePartitionDesc.getTableName();
    LinkedHashMap<String, String> oldPartSpec = renamePartitionDesc.getOldPartSpec();

    if (!allowOperationInReplicationScope(db, tableName, oldPartSpec, renamePartitionDesc.getReplicationSpec())) {
      // no rename, the table is missing either due to drop/rename which follows the current rename.
      // or the existing table is newer than our update.
      LOG.debug("DDLTask: Rename Partition is skipped as table {} / partition {} is newer than update",
              tableName,
              FileUtils.makePartName(new ArrayList(oldPartSpec.keySet()), new ArrayList(oldPartSpec.values())));
      return 0;
    }

    Table tbl = db.getTable(tableName);
    Partition oldPart = db.getPartition(tbl, oldPartSpec, false);
    if (oldPart == null) {
      String partName = FileUtils.makePartName(new ArrayList<String>(oldPartSpec.keySet()),
          new ArrayList<String>(oldPartSpec.values()));
      throw new HiveException("Rename partition: source partition [" + partName
          + "] does not exist.");
    }
    Partition part = db.getPartition(tbl, oldPartSpec, false);
    part.setValues(renamePartitionDesc.getNewPartSpec());
    db.renamePartition(tbl, oldPartSpec, part);
    Partition newPart = db.getPartition(tbl, renamePartitionDesc.getNewPartSpec(), false);
    work.getInputs().add(new ReadEntity(oldPart));
    // We've already obtained a lock on the table, don't lock the partition too
    addIfAbsentByName(new WriteEntity(newPart, WriteEntity.WriteType.DDL_NO_LOCK));
    return 0;
  }

  /**
   * Alter partition column type in a table
   *
   * @param db
   *          Database to rename the partition.
   * @param alterPartitionDesc
   *          change partition column type.
   * @return Returns 0 when execution succeeds and above 0 if it fails.
   * @throws HiveException
   */
  private int alterTableAlterPart(Hive db, AlterTableAlterPartDesc alterPartitionDesc)
      throws HiveException {

    Table tbl = db.getTable(alterPartitionDesc.getTableName(), true);
    String tabName = alterPartitionDesc.getTableName();

    // This is checked by DDLSemanticAnalyzer
    assert(tbl.isPartitioned());

    List<FieldSchema> newPartitionKeys = new ArrayList<FieldSchema>();

    //Check if the existing partition values can be type casted to the new column type
    // with a non null value before trying to alter the partition column type.
    try {
      Set<Partition> partitions = db.getAllPartitionsOf(tbl);
      int colIndex = -1;
      for(FieldSchema col : tbl.getTTable().getPartitionKeys()) {
        colIndex++;
        if (col.getName().compareTo(alterPartitionDesc.getPartKeySpec().getName()) == 0) {
          break;
        }
      }

      if (colIndex == -1 || colIndex == tbl.getTTable().getPartitionKeys().size()) {
        throw new HiveException("Cannot find partition column " +
            alterPartitionDesc.getPartKeySpec().getName());
      }

      TypeInfo expectedType =
          TypeInfoUtils.getTypeInfoFromTypeString(alterPartitionDesc.getPartKeySpec().getType());
      ObjectInspector outputOI =
          TypeInfoUtils.getStandardWritableObjectInspectorFromTypeInfo(expectedType);
      Converter converter = ObjectInspectorConverters.getConverter(
          PrimitiveObjectInspectorFactory.javaStringObjectInspector, outputOI);

      // For all the existing partitions, check if the value can be type casted to a non-null object
      for(Partition part : partitions) {
        if (part.getName().equals(conf.getVar(HiveConf.ConfVars.DEFAULTPARTITIONNAME))) {
          continue;
        }
        try {
          String value = part.getValues().get(colIndex);
          Object convertedValue =
              converter.convert(value);
          if (convertedValue == null) {
            throw new HiveException(" Converting from " + TypeInfoFactory.stringTypeInfo + " to " +
              expectedType + " for value : " + value + " resulted in NULL object");
          }
        } catch (Exception e) {
          throw new HiveException("Exception while converting " +
              TypeInfoFactory.stringTypeInfo + " to " +
              expectedType + " for value : " + part.getValues().get(colIndex));
        }
      }
    } catch(Exception e) {
      throw new HiveException(
          "Exception while checking type conversion of existing partition values to " +
          alterPartitionDesc.getPartKeySpec() + " : " + e.getMessage());
    }

    for(FieldSchema col : tbl.getTTable().getPartitionKeys()) {
      if (col.getName().compareTo(alterPartitionDesc.getPartKeySpec().getName()) == 0) {
        newPartitionKeys.add(alterPartitionDesc.getPartKeySpec());
      } else {
        newPartitionKeys.add(col);
      }
    }

    tbl.getTTable().setPartitionKeys(newPartitionKeys);

    try {
      db.alterTable(tabName, tbl, null);
    } catch (InvalidOperationException e) {
      throw new HiveException(e, ErrorMsg.GENERIC_ERROR, "Unable to alter " + tabName);
    }

    work.getInputs().add(new ReadEntity(tbl));
    // We've already locked the table as the input, don't relock it as the output.
    addIfAbsentByName(new WriteEntity(tbl, WriteEntity.WriteType.DDL_NO_LOCK));

    return 0;
  }

  /**
   * Rewrite the partition's metadata and force the pre/post execute hooks to
   * be fired.
   *
   * @param db
   * @param touchDesc
   * @return
   * @throws HiveException
   */
  private int touch(Hive db, AlterTableSimpleDesc touchDesc)
      throws HiveException {

    Table tbl = db.getTable(touchDesc.getTableName());
    EnvironmentContext environmentContext = new EnvironmentContext();
    environmentContext.putToProperties(StatsSetupConst.DO_NOT_UPDATE_STATS, StatsSetupConst.TRUE);

    if (touchDesc.getPartSpec() == null) {
      try {
        db.alterTable(touchDesc.getTableName(), tbl, environmentContext);
      } catch (InvalidOperationException e) {
        throw new HiveException("Uable to update table");
      }
      work.getInputs().add(new ReadEntity(tbl));
      addIfAbsentByName(new WriteEntity(tbl, WriteEntity.WriteType.DDL_NO_LOCK));
    } else {
      Partition part = db.getPartition(tbl, touchDesc.getPartSpec(), false);
      if (part == null) {
        throw new HiveException("Specified partition does not exist");
      }
      try {
        db.alterPartition(touchDesc.getTableName(), part, environmentContext);
      } catch (InvalidOperationException e) {
        throw new HiveException(e);
      }
      work.getInputs().add(new ReadEntity(part));
      addIfAbsentByName(new WriteEntity(part, WriteEntity.WriteType.DDL_NO_LOCK));
    }
    return 0;
  }

  /**
   * Sets archiving flag locally; it has to be pushed into metastore
   * @param p partition to set flag
   * @param state desired state of IS_ARCHIVED flag
   * @param level desired level for state == true, anything for false
   */
  private void setIsArchived(Partition p, boolean state, int level) {
    Map<String, String> params = p.getParameters();
    if (state) {
      params.put(org.apache.hadoop.hive.metastore.api.hive_metastoreConstants.IS_ARCHIVED,
          "true");
      params.put(ArchiveUtils.ARCHIVING_LEVEL, Integer
          .toString(level));
    } else {
      params.remove(org.apache.hadoop.hive.metastore.api.hive_metastoreConstants.IS_ARCHIVED);
      params.remove(ArchiveUtils.ARCHIVING_LEVEL);
    }
  }

  /**
   * Returns original partition of archived partition, null for unarchived one
   */
  private String getOriginalLocation(Partition p) {
    Map<String, String> params = p.getParameters();
    return params.get(
        org.apache.hadoop.hive.metastore.api.hive_metastoreConstants.ORIGINAL_LOCATION);
  }

  /**
   * Sets original location of partition which is to be archived
   */
  private void setOriginalLocation(Partition p, String loc) {
    Map<String, String> params = p.getParameters();
    if (loc == null) {
      params.remove(org.apache.hadoop.hive.metastore.api.hive_metastoreConstants.ORIGINAL_LOCATION);
    } else {
      params.put(org.apache.hadoop.hive.metastore.api.hive_metastoreConstants.ORIGINAL_LOCATION, loc);
    }
  }

  /**
   * Sets the appropriate attributes in the supplied Partition object to mark
   * it as archived. Note that the metastore is not touched - a separate
   * call to alter_partition is needed.
   *
   * @param p - the partition object to modify
   * @param harPath - new location of partition (har schema URI)
   */
  private void setArchived(Partition p, Path harPath, int level) {
    assert(ArchiveUtils.isArchived(p) == false);
    setIsArchived(p, true, level);
    setOriginalLocation(p, p.getLocation());
    p.setLocation(harPath.toString());
  }

  /**
   * Sets the appropriate attributes in the supplied Partition object to mark
   * it as not archived. Note that the metastore is not touched - a separate
   * call to alter_partition is needed.
   *
   * @param p - the partition to modify
   */
  private void setUnArchived(Partition p) {
    assert(ArchiveUtils.isArchived(p) == true);
    String parentDir = getOriginalLocation(p);
    setIsArchived(p, false, 0);
    setOriginalLocation(p, null);
    assert(parentDir != null);
    p.setLocation(parentDir);
  }

  private boolean pathExists(Path p) throws HiveException {
    try {
      FileSystem fs = p.getFileSystem(conf);
      return fs.exists(p);
    } catch (IOException e) {
      throw new HiveException(e);
    }
  }

  private void moveDir(FileSystem fs, Path from, Path to) throws HiveException {
    try {
      if (!fs.rename(from, to)) {
        throw new HiveException("Moving " + from + " to " + to + " failed!");
      }
    } catch (IOException e) {
      throw new HiveException(e);
    }
  }

  private void deleteDir(Path dir) throws HiveException {
    try {
      Warehouse wh = new Warehouse(conf);
      wh.deleteDir(dir, true);
    } catch (MetaException e) {
      throw new HiveException(e);
    }
  }

  /**
   * Checks in partition is in custom (not-standard) location.
   * @param tbl - table in which partition is
   * @param p - partition
   * @return true if partition location is custom, false if it is standard
   */
  boolean partitionInCustomLocation(Table tbl, Partition p)
      throws HiveException {
    String subdir = null;
    try {
      subdir = Warehouse.makePartName(tbl.getPartCols(), p.getValues());
    } catch (MetaException e) {
      throw new HiveException("Unable to get partition's directory", e);
    }
    Path tableDir = tbl.getDataLocation();
    if(tableDir == null) {
      throw new HiveException("Table has no location set");
    }

    String standardLocation = (new Path(tableDir, subdir)).toString();
    if(ArchiveUtils.isArchived(p)) {
      return !getOriginalLocation(p).equals(standardLocation);
    } else {
      return !p.getLocation().equals(standardLocation);
    }
  }

  private int archive(Hive db, AlterTableSimpleDesc simpleDesc,
      DriverContext driverContext)
          throws HiveException {

    Table tbl = db.getTable(simpleDesc.getTableName());

    if (tbl.getTableType() != TableType.MANAGED_TABLE) {
      throw new HiveException("ARCHIVE can only be performed on managed tables");
    }

    Map<String, String> partSpec = simpleDesc.getPartSpec();
    PartSpecInfo partSpecInfo = PartSpecInfo.create(tbl, partSpec);
    List<Partition> partitions = db.getPartitions(tbl, partSpec);

    Path originalDir = null;

    // when we have partial partitions specification we must assume partitions
    // lie in standard place - if they were in custom locations putting
    // them into one archive would involve mass amount of copying
    // in full partition specification case we allow custom locations
    // to keep backward compatibility
    if (partitions.isEmpty()) {
      throw new HiveException("No partition matches the specification");
    } else if(partSpecInfo.values.size() != tbl.getPartCols().size()) {
      // for partial specifications we need partitions to follow the scheme
      for(Partition p: partitions){
        if(partitionInCustomLocation(tbl, p)) {
          String message = String.format("ARCHIVE cannot run for partition " +
              "groups with custom locations like %s", p.getLocation());
          throw new HiveException(message);
        }
      }
      originalDir = partSpecInfo.createPath(tbl);
    } else {
      Partition p = partitions.get(0);
      // partition can be archived if during recovery
      if(ArchiveUtils.isArchived(p)) {
        originalDir = new Path(getOriginalLocation(p));
      } else {
        originalDir = p.getDataLocation();
      }
    }

    Path intermediateArchivedDir = new Path(originalDir.getParent(),
        originalDir.getName() + INTERMEDIATE_ARCHIVED_DIR_SUFFIX);
    Path intermediateOriginalDir = new Path(originalDir.getParent(),
        originalDir.getName() + INTERMEDIATE_ORIGINAL_DIR_SUFFIX);

    console.printInfo("intermediate.archived is " + intermediateArchivedDir.toString());
    console.printInfo("intermediate.original is " + intermediateOriginalDir.toString());

    String archiveName = "data.har";
    FileSystem fs = null;
    try {
      fs = originalDir.getFileSystem(conf);
    } catch (IOException e) {
      throw new HiveException(e);
    }

    URI archiveUri = (new Path(originalDir, archiveName)).toUri();
    URI originalUri = ArchiveUtils.addSlash(originalDir.toUri());
    ArchiveUtils.HarPathHelper harHelper = new ArchiveUtils.HarPathHelper(
        conf, archiveUri, originalUri);

    // we checked if partitions matching specification are marked as archived
    // in the metadata; if they are and their levels are the same as we would
    // set it later it means previous run failed and we have to do the recovery;
    // if they are different, we throw an error
    for(Partition p: partitions) {
      if(ArchiveUtils.isArchived(p)) {
        if(ArchiveUtils.getArchivingLevel(p) != partSpecInfo.values.size()) {
          String name = ArchiveUtils.getPartialName(p, ArchiveUtils.getArchivingLevel(p));
          String m = String.format("Conflict with existing archive %s", name);
          throw new HiveException(m);
        } else {
          throw new HiveException("Partition(s) already archived");
        }
      }
    }

    boolean recovery = false;
    if (pathExists(intermediateArchivedDir)
        || pathExists(intermediateOriginalDir)) {
      recovery = true;
      console.printInfo("Starting recovery after failed ARCHIVE");
    }

    // The following steps seem roundabout, but they are meant to aid in
    // recovery if a failure occurs and to keep a consistent state in the FS

    // Steps:
    // 1. Create the archive in a temporary folder
    // 2. Move the archive dir to an intermediate dir that is in at the same
    //    dir as the original partition dir. Call the new dir
    //    intermediate-archive.
    // 3. Rename the original partition dir to an intermediate dir. Call the
    //    renamed dir intermediate-original
    // 4. Rename intermediate-archive to the original partition dir
    // 5. Change the metadata
    // 6. Delete the original partition files in intermediate-original

    // The original partition files are deleted after the metadata change
    // because the presence of those files are used to indicate whether
    // the original partition directory contains archived or unarchived files.

    // Create an archived version of the partition in a directory ending in
    // ARCHIVE_INTERMEDIATE_DIR_SUFFIX that's the same level as the partition,
    // if it does not already exist. If it does exist, we assume the dir is good
    // to use as the move operation that created it is atomic.
    if (!pathExists(intermediateArchivedDir) &&
        !pathExists(intermediateOriginalDir)) {

      // First create the archive in a tmp dir so that if the job fails, the
      // bad files don't pollute the filesystem
      Path tmpPath = new Path(driverContext.getCtx()
          .getExternalTmpPath(originalDir), "partlevel");

      console.printInfo("Creating " + archiveName +
          " for " + originalDir.toString());
      console.printInfo("in " + tmpPath);
      console.printInfo("Please wait... (this may take a while)");

      // Create the Hadoop archive
      int ret=0;
      try {
        int maxJobNameLen = conf.getIntVar(HiveConf.ConfVars.HIVEJOBNAMELENGTH);
        String jobname = String.format("Archiving %s@%s",
            tbl.getTableName(), partSpecInfo.getName());
        jobname = Utilities.abbreviate(jobname, maxJobNameLen - 6);
        conf.set(MRJobConfig.JOB_NAME, jobname);
        HadoopArchives har = new HadoopArchives(conf);
        List<String> args = new ArrayList<String>();

        args.add("-archiveName");
        args.add(archiveName);
        args.add("-p");
        args.add(originalDir.toString());
        args.add(tmpPath.toString());

        ret = ToolRunner.run(har, args.toArray(new String[0]));
      } catch (Exception e) {
        throw new HiveException(e);
      }
      if (ret != 0) {
        throw new HiveException("Error while creating HAR");
      }

      // Move from the tmp dir to an intermediate directory, in the same level as
      // the partition directory. e.g. .../hr=12-intermediate-archived
      try {
        console.printInfo("Moving " + tmpPath + " to " + intermediateArchivedDir);
        if (pathExists(intermediateArchivedDir)) {
          throw new HiveException("The intermediate archive directory already exists.");
        }
        fs.rename(tmpPath, intermediateArchivedDir);
      } catch (IOException e) {
        throw new HiveException("Error while moving tmp directory");
      }
    } else {
      if (pathExists(intermediateArchivedDir)) {
        console.printInfo("Intermediate archive directory " + intermediateArchivedDir +
            " already exists. Assuming it contains an archived version of the partition");
      }
    }

    // If we get to here, we know that we've archived the partition files, but
    // they may be in the original partition location, or in the intermediate
    // original dir.

    // Move the original parent directory to the intermediate original directory
    // if the move hasn't been made already
    if (!pathExists(intermediateOriginalDir)) {
      console.printInfo("Moving " + originalDir + " to " +
          intermediateOriginalDir);
      moveDir(fs, originalDir, intermediateOriginalDir);
    } else {
      console.printInfo(intermediateOriginalDir + " already exists. " +
          "Assuming it contains the original files in the partition");
    }

    // If there's a failure from here to when the metadata is updated,
    // there will be no data in the partition, or an error while trying to read
    // the partition (if the archive files have been moved to the original
    // partition directory.) But re-running the archive command will allow
    // recovery

    // Move the intermediate archived directory to the original parent directory
    if (!pathExists(originalDir)) {
      console.printInfo("Moving " + intermediateArchivedDir + " to " +
          originalDir);
      moveDir(fs, intermediateArchivedDir, originalDir);
    } else {
      console.printInfo(originalDir + " already exists. " +
          "Assuming it contains the archived version of the partition");
    }

    // Record this change in the metastore
    try {
      for(Partition p: partitions) {
        URI originalPartitionUri = ArchiveUtils.addSlash(p.getDataLocation().toUri());
        URI harPartitionDir = harHelper.getHarUri(originalPartitionUri);
        StringBuilder authority = new StringBuilder();
        if(harPartitionDir.getUserInfo() != null) {
          authority.append(harPartitionDir.getUserInfo()).append("@");
        }
        authority.append(harPartitionDir.getHost());
        if(harPartitionDir.getPort() != -1) {
          authority.append(":").append(harPartitionDir.getPort());
        }
        Path harPath = new Path(harPartitionDir.getScheme(),
            authority.toString(),
            harPartitionDir.getPath()); // make in Path to ensure no slash at the end
        setArchived(p, harPath, partSpecInfo.values.size());
        db.alterPartition(simpleDesc.getTableName(), p, null);
      }
    } catch (Exception e) {
      throw new HiveException("Unable to change the partition info for HAR", e);
    }

    // If a failure occurs here, the directory containing the original files
    // will not be deleted. The user will run ARCHIVE again to clear this up
    if(pathExists(intermediateOriginalDir)) {
      deleteDir(intermediateOriginalDir);
    }

    if(recovery) {
      console.printInfo("Recovery after ARCHIVE succeeded");
    }

    return 0;
  }

  private int unarchive(Hive db, AlterTableSimpleDesc simpleDesc)
      throws HiveException, URISyntaxException {

    Table tbl = db.getTable(simpleDesc.getTableName());

    // Means user specified a table, not a partition
    if (simpleDesc.getPartSpec() == null) {
      throw new HiveException("UNARCHIVE is for partitions only");
    }

    if (tbl.getTableType() != TableType.MANAGED_TABLE) {
      throw new HiveException("UNARCHIVE can only be performed on managed tables");
    }

    Map<String, String> partSpec = simpleDesc.getPartSpec();
    PartSpecInfo partSpecInfo = PartSpecInfo.create(tbl, partSpec);
    List<Partition> partitions = db.getPartitions(tbl, partSpec);

    int partSpecLevel = partSpec.size();

    Path originalDir = null;

    // when we have partial partitions specification we must assume partitions
    // lie in standard place - if they were in custom locations putting
    // them into one archive would involve mass amount of copying
    // in full partition specification case we allow custom locations
    // to keep backward compatibility
    if (partitions.isEmpty()) {
      throw new HiveException("No partition matches the specification");
    } else if(partSpecInfo.values.size() != tbl.getPartCols().size()) {
      // for partial specifications we need partitions to follow the scheme
      for(Partition p: partitions){
        if(partitionInCustomLocation(tbl, p)) {
          String message = String.format("UNARCHIVE cannot run for partition " +
              "groups with custom locations like %s", p.getLocation());
          throw new HiveException(message);
        }
      }
      originalDir = partSpecInfo.createPath(tbl);
    } else {
      Partition p = partitions.get(0);
      if(ArchiveUtils.isArchived(p)) {
        originalDir = new Path(getOriginalLocation(p));
      } else {
        originalDir = new Path(p.getLocation());
      }
    }

    URI originalUri = ArchiveUtils.addSlash(originalDir.toUri());
    Path intermediateArchivedDir = new Path(originalDir.getParent(),
        originalDir.getName() + INTERMEDIATE_ARCHIVED_DIR_SUFFIX);
    Path intermediateExtractedDir = new Path(originalDir.getParent(),
        originalDir.getName() + INTERMEDIATE_EXTRACTED_DIR_SUFFIX);
    boolean recovery = false;
    if(pathExists(intermediateArchivedDir) || pathExists(intermediateExtractedDir)) {
      recovery = true;
      console.printInfo("Starting recovery after failed UNARCHIVE");
    }

    for(Partition p: partitions) {
      checkArchiveProperty(partSpecLevel, recovery, p);
    }

    String archiveName = "data.har";
    FileSystem fs = null;
    try {
      fs = originalDir.getFileSystem(conf);
    } catch (IOException e) {
      throw new HiveException(e);
    }

    // assume the archive is in the original dir, check if it exists
    Path archivePath = new Path(originalDir, archiveName);
    URI archiveUri = archivePath.toUri();
    ArchiveUtils.HarPathHelper harHelper = new ArchiveUtils.HarPathHelper(conf,
        archiveUri, originalUri);
    URI sourceUri = harHelper.getHarUri(originalUri);
    Path sourceDir = new Path(sourceUri.getScheme(), sourceUri.getAuthority(), sourceUri.getPath());

    if(!pathExists(intermediateArchivedDir) && !pathExists(archivePath)) {
      throw new HiveException("Haven't found any archive where it should be");
    }

    Path tmpPath = driverContext.getCtx().getExternalTmpPath(originalDir);

    try {
      fs = tmpPath.getFileSystem(conf);
    } catch (IOException e) {
      throw new HiveException(e);
    }

    // Clarification of terms:
    // - The originalDir directory represents the original directory of the
    //   partitions' files. They now contain an archived version of those files
    //   eg. hdfs:/warehouse/myTable/ds=1/
    // - The source directory is the directory containing all the files that
    //   should be in the partitions. e.g. har:/warehouse/myTable/ds=1/myTable.har/
    //   Note the har:/ scheme

    // Steps:
    // 1. Extract the archive in a temporary folder
    // 2. Move the archive dir to an intermediate dir that is in at the same
    //    dir as originalLocation. Call the new dir intermediate-extracted.
    // 3. Rename the original partitions dir to an intermediate dir. Call the
    //    renamed dir intermediate-archive
    // 4. Rename intermediate-extracted to the original partitions dir
    // 5. Change the metadata
    // 6. Delete the archived partitions files in intermediate-archive

    if (!pathExists(intermediateExtractedDir) &&
        !pathExists(intermediateArchivedDir)) {
      try {

        // Copy the files out of the archive into the temporary directory
        String copySource = sourceDir.toString();
        String copyDest = tmpPath.toString();
        List<String> args = new ArrayList<String>();
        args.add("-cp");
        args.add(copySource);
        args.add(copyDest);

        console.printInfo("Copying " + copySource + " to " + copyDest);
        FileSystem srcFs = FileSystem.get(sourceDir.toUri(), conf);
        srcFs.initialize(sourceDir.toUri(), conf);

        FsShell fss = new FsShell(conf);
        int ret = 0;
        try {
          ret = ToolRunner.run(fss, args.toArray(new String[0]));
        } catch (Exception e) {
          e.printStackTrace();
          throw new HiveException(e);
        }

        if (ret != 0) {
          throw new HiveException("Error while copying files from archive, return code=" + ret);
        } else {
          console.printInfo("Successfully Copied " + copySource + " to " + copyDest);
        }

        console.printInfo("Moving " + tmpPath + " to " + intermediateExtractedDir);
        if (fs.exists(intermediateExtractedDir)) {
          throw new HiveException("Invalid state: the intermediate extracted " +
              "directory already exists.");
        }
        fs.rename(tmpPath, intermediateExtractedDir);
      } catch (Exception e) {
        throw new HiveException(e);
      }
    }

    // At this point, we know that the extracted files are in the intermediate
    // extracted dir, or in the the original directory.

    if (!pathExists(intermediateArchivedDir)) {
      try {
        console.printInfo("Moving " + originalDir + " to " + intermediateArchivedDir);
        fs.rename(originalDir, intermediateArchivedDir);
      } catch (IOException e) {
        throw new HiveException(e);
      }
    } else {
      console.printInfo(intermediateArchivedDir + " already exists. " +
          "Assuming it contains the archived version of the partition");
    }

    // If there is a failure from here to until when the metadata is changed,
    // the partition will be empty or throw errors on read.

    // If the original location exists here, then it must be the extracted files
    // because in the previous step, we moved the previous original location
    // (containing the archived version of the files) to intermediateArchiveDir
    if (!pathExists(originalDir)) {
      try {
        console.printInfo("Moving " + intermediateExtractedDir + " to " + originalDir);
        fs.rename(intermediateExtractedDir, originalDir);
      } catch (IOException e) {
        throw new HiveException(e);
      }
    } else {
      console.printInfo(originalDir + " already exists. " +
          "Assuming it contains the extracted files in the partition");
    }

    for(Partition p: partitions) {
      setUnArchived(p);
      try {
        db.alterPartition(simpleDesc.getTableName(), p, null);
      } catch (InvalidOperationException e) {
        throw new HiveException(e);
      }
    }

    // If a failure happens here, the intermediate archive files won't be
    // deleted. The user will need to call unarchive again to clear those up.
    if(pathExists(intermediateArchivedDir)) {
      deleteDir(intermediateArchivedDir);
    }

    if(recovery) {
      console.printInfo("Recovery after UNARCHIVE succeeded");
    }

    return 0;
  }

  private void checkArchiveProperty(int partSpecLevel,
      boolean recovery, Partition p) throws HiveException {
    if (!ArchiveUtils.isArchived(p) && !recovery) {
      throw new HiveException("Partition " + p.getName()
          + " is not archived.");
    }
    int archiveLevel = ArchiveUtils.getArchivingLevel(p);
    if (partSpecLevel > archiveLevel) {
      throw new HiveException("Partition " + p.getName()
          + " is archived at level " + archiveLevel
          + ", and given partspec only has " + partSpecLevel
          + " specs.");
    }
  }

  private int compact(Hive db, AlterTableSimpleDesc desc) throws HiveException {

    Table tbl = db.getTable(desc.getTableName());
    if (!AcidUtils.isFullAcidTable(tbl) && !MetaStoreUtils.isInsertOnlyTable(tbl.getParameters())) {
      throw new HiveException(ErrorMsg.NONACID_COMPACTION_NOT_SUPPORTED, tbl.getDbName(),
          tbl.getTableName());
    }

    String partName = null;
    if (desc.getPartSpec() == null) {
      // Compaction can only be done on the whole table if the table is non-partitioned.
      if (tbl.isPartitioned()) {
        throw new HiveException(ErrorMsg.NO_COMPACTION_PARTITION);
      }
    } else {
      Map<String, String> partSpec = desc.getPartSpec();
      List<Partition> partitions = db.getPartitions(tbl, partSpec);
      if (partitions.size() > 1) {
        throw new HiveException(ErrorMsg.TOO_MANY_COMPACTION_PARTITIONS);
      } else if (partitions.size() == 0) {
        throw new HiveException(ErrorMsg.INVALID_PARTITION_SPEC);
      }
      partName = partitions.get(0).getName();
    }
    CompactionResponse resp = db.compact2(tbl.getDbName(), tbl.getTableName(), partName,
      desc.getCompactionType(), desc.getProps());
    if(resp.isAccepted()) {
      console.printInfo("Compaction enqueued with id " + resp.getId());
    }
    else {
      console.printInfo("Compaction already enqueued with id " + resp.getId() +
        "; State is " + resp.getState());
    }
    if(desc.isBlocking() && resp.isAccepted()) {
      StringBuilder progressDots = new StringBuilder();
      long waitTimeMs = 1000;
      wait: while (true) {
        //double wait time until 5min
        waitTimeMs = waitTimeMs*2;
        waitTimeMs = waitTimeMs < 5*60*1000 ? waitTimeMs : 5*60*1000;
        try {
          Thread.sleep(waitTimeMs);
        }
        catch(InterruptedException ex) {
          console.printInfo("Interrupted while waiting for compaction with id=" + resp.getId());
          break;
        }
        //this could be expensive when there are a lot of compactions....
        //todo: update to search by ID once HIVE-13353 is done
        ShowCompactResponse allCompactions = db.showCompactions();
        for(ShowCompactResponseElement compaction : allCompactions.getCompacts()) {
          if (resp.getId() != compaction.getId()) {
            continue;
          }
          switch (compaction.getState()) {
            case TxnStore.WORKING_RESPONSE:
            case TxnStore.INITIATED_RESPONSE:
              //still working
              console.printInfo(progressDots.toString());
              progressDots.append(".");
              continue wait;
            default:
              //done
              console.printInfo("Compaction with id " + resp.getId() + " finished with status: " + compaction.getState());
              break wait;
          }
        }
      }
    }
    return 0;
  }

  /**
   * MetastoreCheck, see if the data in the metastore matches what is on the
   * dfs. Current version checks for tables and partitions that are either
   * missing on disk on in the metastore.
   *
   * @param db
   *          The database in question.
   * @param msckDesc
   *          Information about the tables and partitions we want to check for.
   * @return Returns 0 when execution succeeds and above 0 if it fails.
   */
  private int msck(Hive db, MsckDesc msckDesc) {
    CheckResult result = new CheckResult();
    List<String> repairOutput = new ArrayList<String>();
    try {
      HiveMetaStoreChecker checker = new HiveMetaStoreChecker(db);
      String[] names = Utilities.getDbTableName(msckDesc.getTableName());
      checker.checkMetastore(names[0], names[1], msckDesc.getPartSpecs(), result);
      Set<CheckResult.PartitionResult> partsNotInMs = result.getPartitionsNotInMs();
      if (msckDesc.isRepairPartitions() && !partsNotInMs.isEmpty()) {
        AbstractList<String> vals = null;
        String settingStr = HiveConf.getVar(conf, HiveConf.ConfVars.HIVE_MSCK_PATH_VALIDATION);
        boolean doValidate = !("ignore".equals(settingStr));
        boolean doSkip = doValidate && "skip".equals(settingStr);
        // The default setting is "throw"; assume doValidate && !doSkip means throw.
        if (doValidate) {
          // Validate that we can add partition without escaping. Escaping was originally intended
          // to avoid creating invalid HDFS paths; however, if we escape the HDFS path (that we
          // deem invalid but HDFS actually supports - it is possible to create HDFS paths with
          // unprintable characters like ASCII 7), metastore will create another directory instead
          // of the one we are trying to "repair" here.
          Iterator<CheckResult.PartitionResult> iter = partsNotInMs.iterator();
          while (iter.hasNext()) {
            CheckResult.PartitionResult part = iter.next();
            try {
              vals = Warehouse.makeValsFromName(part.getPartitionName(), vals);
            } catch (MetaException ex) {
              throw new HiveException(ex);
            }
            for (String val : vals) {
              String escapedPath = FileUtils.escapePathName(val);
              assert escapedPath != null;
              if (escapedPath.equals(val)) continue;
              String errorMsg = "Repair: Cannot add partition " + msckDesc.getTableName()
                  + ':' + part.getPartitionName() + " due to invalid characters in the name";
              if (doSkip) {
                repairOutput.add(errorMsg);
                iter.remove();
              } else {
                throw new HiveException(errorMsg);
              }
            }
          }
        }
        Table table = db.getTable(msckDesc.getTableName());
        int batchSize = conf.getIntVar(ConfVars.HIVE_MSCK_REPAIR_BATCH_SIZE);
        int maxRetries = conf.getIntVar(ConfVars.HIVE_MSCK_REPAIR_BATCH_MAX_RETRIES);
        int decayingFactor = 2;
        if (batchSize == 0) {
          //batching is not enabled. Try to add all the partitions in one call
          batchSize = partsNotInMs.size();
        }
        try {
          createPartitionsInBatches(db, repairOutput, partsNotInMs, table, batchSize,
              decayingFactor, maxRetries);
        } catch (Exception e) {
          throw new HiveException(e);
        }
      }
    } catch (HiveException e) {
      LOG.warn("Failed to run metacheck: ", e);
      return 1;
    } catch (IOException e) {
      LOG.warn("Failed to run metacheck: ", e);
      return 1;
    } finally {
      BufferedWriter resultOut = null;
      try {
        Path resFile = new Path(msckDesc.getResFile());
        FileSystem fs = resFile.getFileSystem(conf);
        resultOut = new BufferedWriter(new OutputStreamWriter(fs
            .create(resFile)));

        boolean firstWritten = false;
        firstWritten |= writeMsckResult(result.getTablesNotInMs(),
            "Tables not in metastore:", resultOut, firstWritten);
        firstWritten |= writeMsckResult(result.getTablesNotOnFs(),
            "Tables missing on filesystem:", resultOut, firstWritten);
        firstWritten |= writeMsckResult(result.getPartitionsNotInMs(),
            "Partitions not in metastore:", resultOut, firstWritten);
        firstWritten |= writeMsckResult(result.getPartitionsNotOnFs(),
            "Partitions missing from filesystem:", resultOut, firstWritten);
        for (String rout : repairOutput) {
          if (firstWritten) {
            resultOut.write(terminator);
          } else {
            firstWritten = true;
          }
          resultOut.write(rout);
        }
      } catch (IOException e) {
        LOG.warn("Failed to save metacheck output: ", e);
        return 1;
      } finally {
        if (resultOut != null) {
          try {
            resultOut.close();
          } catch (IOException e) {
            LOG.warn("Failed to close output file: ", e);
            return 1;
          }
        }
      }
    }

    return 0;
  }

  @VisibleForTesting
  void createPartitionsInBatches(Hive db, List<String> repairOutput,
      Set<CheckResult.PartitionResult> partsNotInMs, Table table, int batchSize, int decayingFactor, int maxRetries)
      throws Exception {
    String addMsgFormat = "Repair: Added partition to metastore "
        + table.getTableName() + ":%s";
    Set<CheckResult.PartitionResult> batchWork = new HashSet<>(partsNotInMs);
    new RetryUtilities.ExponentiallyDecayingBatchWork<Void>(batchSize, decayingFactor, maxRetries) {
      @Override
      public Void execute(int size) throws Exception {
        while (!batchWork.isEmpty()) {
          //get the current batch size
          int currentBatchSize = size;
          AddPartitionDesc apd =
              new AddPartitionDesc(table.getDbName(), table.getTableName(), true);
          //store the partitions temporarily until processed
          List<CheckResult.PartitionResult> lastBatch = new ArrayList<>(currentBatchSize);
          List<String> addMsgs = new ArrayList<>(currentBatchSize);
          //add the number of partitions given by the current batchsize
          for (CheckResult.PartitionResult part : batchWork) {
            if (currentBatchSize == 0) {
              break;
            }
            apd.addPartition(Warehouse.makeSpecFromName(part.getPartitionName()), null);
            lastBatch.add(part);
            addMsgs.add(String.format(addMsgFormat, part.getPartitionName()));
            currentBatchSize--;
          }
          db.createPartitions(apd);
          // if last batch is successful remove it from partsNotInMs
          batchWork.removeAll(lastBatch);
          repairOutput.addAll(addMsgs);
        }
        return null;
      }
    }.run();
  }

  /**
   * Write the result of msck to a writer.
   *
   * @param result
   *          The result we're going to write
   * @param msg
   *          Message to write.
   * @param out
   *          Writer to write to
   * @param wrote
   *          if any previous call wrote data
   * @return true if something was written
   * @throws IOException
   *           In case the writing fails
   */
  private boolean writeMsckResult(Set<? extends Object> result, String msg,
      Writer out, boolean wrote) throws IOException {

    if (!result.isEmpty()) {
      if (wrote) {
        out.write(terminator);
      }

      out.write(msg);
      for (Object entry : result) {
        out.write(separator);
        out.write(entry.toString());
      }
      return true;
    }

    return false;
  }

  /**
   * Write a list of partitions to a file.
   *
   * @param db
   *          The database in question.
   * @param showParts
   *          These are the partitions we're interested in.
   * @return Returns 0 when execution succeeds and above 0 if it fails.
   * @throws HiveException
   *           Throws this exception if an unexpected error occurs.
   */
  private int showPartitions(Hive db, ShowPartitionsDesc showParts) throws HiveException {
    // get the partitions for the table and populate the output
    String tabName = showParts.getTabName();
    Table tbl = null;
    List<String> parts = null;

    tbl = db.getTable(tabName);

    if (!tbl.isPartitioned()) {
      throw new HiveException(ErrorMsg.TABLE_NOT_PARTITIONED, tabName);
    }
    if (showParts.getPartSpec() != null) {
      parts = db.getPartitionNames(tbl.getDbName(),
          tbl.getTableName(), showParts.getPartSpec(), (short) -1);
    } else {
      parts = db.getPartitionNames(tbl.getDbName(), tbl.getTableName(), (short) -1);
    }

    // write the results in the file
    DataOutputStream outStream = getOutputStream(showParts.getResFile());
    try {
      formatter.showTablePartitions(outStream, parts);
    } catch (Exception e) {
      throw new HiveException(e, ErrorMsg.GENERIC_ERROR, "show partitions for table " + tabName);
    } finally {
      IOUtils.closeStream(outStream);
    }

    return 0;
  }

  private int showCreateDatabase(Hive db, ShowCreateDatabaseDesc showCreateDb) throws HiveException {
    DataOutputStream outStream = getOutputStream(showCreateDb.getResFile());
    try {
      String dbName = showCreateDb.getDatabaseName();
      return showCreateDatabase(db, outStream, dbName);
    } catch (Exception e) {
      throw new HiveException(e);
    } finally {
      IOUtils.closeStream(outStream);
    }
  }

  private int showCreateDatabase(Hive db, DataOutputStream outStream, String databaseName)
      throws Exception {
    Database database = db.getDatabase(databaseName);

    StringBuilder createDb_str = new StringBuilder();
    createDb_str.append("CREATE DATABASE `").append(database.getName()).append("`\n");
    if (database.getDescription() != null) {
      createDb_str.append("COMMENT\n  '");
      createDb_str.append(
          HiveStringUtils.escapeHiveCommand(database.getDescription())).append("'\n");
    }
    createDb_str.append("LOCATION\n  '");
    createDb_str.append(database.getLocationUri()).append("'\n");
    String propertiesToString = propertiesToString(database.getParameters(), null);
    if (!propertiesToString.isEmpty()) {
      createDb_str.append("WITH DBPROPERTIES (\n");
      createDb_str.append(propertiesToString).append(")\n");
    }

    outStream.write(createDb_str.toString().getBytes("UTF-8"));
    return 0;
  }

  /**
   * Write a statement of how to create a table to a file.
   *
   * @param db
   *          The database in question.
   * @param showCreateTbl
   *          This is the table we're interested in.
   * @return Returns 0 when execution succeeds and above 0 if it fails.
   * @throws HiveException
   *           Throws this exception if an unexpected error occurs.
   */
  private int showCreateTable(Hive db, ShowCreateTableDesc showCreateTbl) throws HiveException {
    // get the create table statement for the table and populate the output
    DataOutputStream outStream = getOutputStream(showCreateTbl.getResFile());
    try {
      String tableName = showCreateTbl.getTableName();
      return showCreateTable(db, outStream, tableName);
    } catch (Exception e) {
      throw new HiveException(e);
    } finally {
      IOUtils.closeStream(outStream);
    }
  }

  private int showCreateTable(Hive db, DataOutputStream outStream, String tableName)
      throws HiveException {
    final String EXTERNAL = "external";
    final String TEMPORARY = "temporary";
    final String LIST_COLUMNS = "columns";
    final String TBL_COMMENT = "tbl_comment";
    final String LIST_PARTITIONS = "partitions";
    final String SORT_BUCKET = "sort_bucket";
    final String SKEWED_INFO = "tbl_skewedinfo";
    final String ROW_FORMAT = "row_format";
    final String TBL_LOCATION = "tbl_location";
    final String TBL_PROPERTIES = "tbl_properties";
    boolean needsLocation = true;
    StringBuilder createTab_str = new StringBuilder();

    Table tbl = db.getTable(tableName, false);
    List<String> duplicateProps = new ArrayList<String>();
    try {
      needsLocation = doesTableNeedLocation(tbl);

      if (tbl.isView()) {
        String createTab_stmt = "CREATE VIEW `" + tableName + "` AS " +
            tbl.getViewExpandedText();
        outStream.write(createTab_stmt.getBytes(StandardCharsets.UTF_8));
        return 0;
      }

      createTab_str.append("CREATE <" + TEMPORARY + "><" + EXTERNAL + ">TABLE `");
      createTab_str.append(tableName + "`(\n");
      createTab_str.append("<" + LIST_COLUMNS + ">)\n");
      createTab_str.append("<" + TBL_COMMENT + ">\n");
      createTab_str.append("<" + LIST_PARTITIONS + ">\n");
      createTab_str.append("<" + SORT_BUCKET + ">\n");
      createTab_str.append("<" + SKEWED_INFO + ">\n");
      createTab_str.append("<" + ROW_FORMAT + ">\n");
      if (needsLocation) {
        createTab_str.append("LOCATION\n");
        createTab_str.append("<" + TBL_LOCATION + ">\n");
      }
      createTab_str.append("TBLPROPERTIES (\n");
      createTab_str.append("<" + TBL_PROPERTIES + ">)\n");
      ST createTab_stmt = new ST(createTab_str.toString());

      // For cases where the table is temporary
      String tbl_temp = "";
      if (tbl.isTemporary()) {
        duplicateProps.add("TEMPORARY");
        tbl_temp = "TEMPORARY ";
      }
      // For cases where the table is external
      String tbl_external = "";
      if (tbl.getTableType() == TableType.EXTERNAL_TABLE) {
        duplicateProps.add("EXTERNAL");
        tbl_external = "EXTERNAL ";
      }

      // Columns
      String tbl_columns = "";
      List<FieldSchema> cols = tbl.getCols();
      List<String> columns = new ArrayList<String>();
      for (FieldSchema col : cols) {
        String columnDesc = "  `" + col.getName() + "` " + col.getType();
        if (col.getComment() != null) {
          columnDesc = columnDesc + " COMMENT '"
              + HiveStringUtils.escapeHiveCommand(col.getComment()) + "'";
        }
        columns.add(columnDesc);
      }
      tbl_columns = StringUtils.join(columns, ", \n");

      // Table comment
      String tbl_comment = "";
      String tabComment = tbl.getProperty("comment");
      if (tabComment != null) {
        duplicateProps.add("comment");
        tbl_comment = "COMMENT '"
            + HiveStringUtils.escapeHiveCommand(tabComment) + "'";
      }

      // Partitions
      String tbl_partitions = "";
      List<FieldSchema> partKeys = tbl.getPartitionKeys();
      if (partKeys.size() > 0) {
        tbl_partitions += "PARTITIONED BY ( \n";
        List<String> partCols = new ArrayList<String>();
        for (FieldSchema partKey : partKeys) {
          String partColDesc = "  `" + partKey.getName() + "` " + partKey.getType();
          if (partKey.getComment() != null) {
            partColDesc = partColDesc + " COMMENT '"
                + HiveStringUtils.escapeHiveCommand(partKey.getComment()) + "'";
          }
          partCols.add(partColDesc);
        }
        tbl_partitions += StringUtils.join(partCols, ", \n");
        tbl_partitions += ")";
      }

      // Clusters (Buckets)
      String tbl_sort_bucket = "";
      List<String> buckCols = tbl.getBucketCols();
      if (buckCols.size() > 0) {
        duplicateProps.add("SORTBUCKETCOLSPREFIX");
        tbl_sort_bucket += "CLUSTERED BY ( \n  ";
        tbl_sort_bucket += StringUtils.join(buckCols, ", \n  ");
        tbl_sort_bucket += ") \n";
        List<Order> sortCols = tbl.getSortCols();
        if (sortCols.size() > 0) {
          tbl_sort_bucket += "SORTED BY ( \n";
          // Order
          List<String> sortKeys = new ArrayList<String>();
          for (Order sortCol : sortCols) {
            String sortKeyDesc = "  " + sortCol.getCol() + " ";
            if (sortCol.getOrder() == BaseSemanticAnalyzer.HIVE_COLUMN_ORDER_ASC) {
              sortKeyDesc = sortKeyDesc + "ASC";
            }
            else if (sortCol.getOrder() == BaseSemanticAnalyzer.HIVE_COLUMN_ORDER_DESC) {
              sortKeyDesc = sortKeyDesc + "DESC";
            }
            sortKeys.add(sortKeyDesc);
          }
          tbl_sort_bucket += StringUtils.join(sortKeys, ", \n");
          tbl_sort_bucket += ") \n";
        }
        tbl_sort_bucket += "INTO " + tbl.getNumBuckets() + " BUCKETS";
      }

      // Skewed Info
      StringBuilder tbl_skewedinfo = new StringBuilder();
      SkewedInfo skewedInfo = tbl.getSkewedInfo();
      if (skewedInfo != null && !skewedInfo.getSkewedColNames().isEmpty()) {
        tbl_skewedinfo.append("SKEWED BY (" + StringUtils.join(skewedInfo.getSkewedColNames(), ",") + ")\n");
        tbl_skewedinfo.append("  ON (");
        List<String> colValueList = new ArrayList<String>();
        for (List<String> colValues : skewedInfo.getSkewedColValues()) {
          colValueList.add("('" + StringUtils.join(colValues, "','") + "')");
        }
        tbl_skewedinfo.append(StringUtils.join(colValueList, ",") + ")");
        if (tbl.isStoredAsSubDirectories()) {
          tbl_skewedinfo.append("\n  STORED AS DIRECTORIES");
        }
      }

      // Row format (SerDe)
      StringBuilder tbl_row_format = new StringBuilder();
      StorageDescriptor sd = tbl.getTTable().getSd();
      SerDeInfo serdeInfo = sd.getSerdeInfo();
      Map<String, String> serdeParams = serdeInfo.getParameters();
      tbl_row_format.append("ROW FORMAT SERDE \n");
      tbl_row_format.append("  '"
          + HiveStringUtils.escapeHiveCommand(serdeInfo.getSerializationLib()) + "' \n");
      if (tbl.getStorageHandler() == null) {
        // If serialization.format property has the default value, it will not to be included in
        // SERDE properties
        if (MetaStoreUtils.DEFAULT_SERIALIZATION_FORMAT.equals(serdeParams.get(
            serdeConstants.SERIALIZATION_FORMAT))){
          serdeParams.remove(serdeConstants.SERIALIZATION_FORMAT);
        }
        if (!serdeParams.isEmpty()) {
          appendSerdeParams(tbl_row_format, serdeParams).append(" \n");
        }
        tbl_row_format.append("STORED AS INPUTFORMAT \n  '"
            + HiveStringUtils.escapeHiveCommand(sd.getInputFormat()) + "' \n");
        tbl_row_format.append("OUTPUTFORMAT \n  '"
            + HiveStringUtils.escapeHiveCommand(sd.getOutputFormat()) + "'");
      } else {
        duplicateProps.add(META_TABLE_STORAGE);
        tbl_row_format.append("STORED BY \n  '"
            + HiveStringUtils.escapeHiveCommand(tbl.getParameters().get(
            META_TABLE_STORAGE)) + "' \n");
        // SerDe Properties
        if (!serdeParams.isEmpty()) {
          appendSerdeParams(tbl_row_format, serdeInfo.getParameters());
        }
      }
      String tbl_location = "  '" + HiveStringUtils.escapeHiveCommand(sd.getLocation()) + "'";

      // Table properties
      duplicateProps.addAll(Arrays.asList(StatsSetupConst.TABLE_PARAMS_STATS_KEYS));
      String tbl_properties = propertiesToString(tbl.getParameters(), duplicateProps);

      createTab_stmt.add(TEMPORARY, tbl_temp);
      createTab_stmt.add(EXTERNAL, tbl_external);
      createTab_stmt.add(LIST_COLUMNS, tbl_columns);
      createTab_stmt.add(TBL_COMMENT, tbl_comment);
      createTab_stmt.add(LIST_PARTITIONS, tbl_partitions);
      createTab_stmt.add(SORT_BUCKET, tbl_sort_bucket);
      createTab_stmt.add(SKEWED_INFO, tbl_skewedinfo);
      createTab_stmt.add(ROW_FORMAT, tbl_row_format);
      // Table location should not be printed with hbase backed tables
      if (needsLocation) {
        createTab_stmt.add(TBL_LOCATION, tbl_location);
      }
      createTab_stmt.add(TBL_PROPERTIES, tbl_properties);

      outStream.write(createTab_stmt.render().getBytes(StandardCharsets.UTF_8));
    } catch (IOException e) {
      LOG.info("show create table: " + stringifyException(e));
      return 1;
    }

    return 0;
  }

  private String propertiesToString(Map<String, String> props, List<String> exclude) {
    String prop_string = "";
    if (!props.isEmpty()) {
      Map<String, String> properties = new TreeMap<String, String>(props);
      List<String> realProps = new ArrayList<String>();
      for (String key : properties.keySet()) {
        if (properties.get(key) != null && (exclude == null || !exclude.contains(key))) {
          realProps.add("  '" + key + "'='" +
              HiveStringUtils.escapeHiveCommand(properties.get(key)) + "'");
        }
      }
      prop_string += StringUtils.join(realProps, ", \n");
    }
    return prop_string;
  }

  private StringBuilder appendSerdeParams(StringBuilder builder, Map<String, String> serdeParam) {
    serdeParam = new TreeMap<String, String>(serdeParam);
    builder.append("WITH SERDEPROPERTIES ( \n");
    List<String> serdeCols = new ArrayList<String>();
    for (Entry<String, String> entry : serdeParam.entrySet()) {
      serdeCols.add("  '" + entry.getKey() + "'='"
          + HiveStringUtils.escapeHiveCommand(entry.getValue()) + "'");
    }
    builder.append(StringUtils.join(serdeCols, ", \n")).append(')');
    return builder;
  }

  /**
   * Write a list of indexes to a file.
   *
   * @param db
   *          The database in question.
   * @param showIndexes
   *          These are the indexes we're interested in.
   * @return Returns 0 when execution succeeds and above 0 if it fails.
   * @throws HiveException
   *           Throws this exception if an unexpected error occurs.
   */
  private int showIndexes(Hive db, ShowIndexesDesc showIndexes) throws HiveException {
    // get the indexes for the table and populate the output
    String tableName = showIndexes.getTableName();
    Table tbl = null;
    List<Index> indexes = null;

    tbl = db.getTable(tableName);

    indexes = db.getIndexes(tbl.getDbName(), tbl.getTableName(), (short) -1);

    // In case the query is served by HiveServer2, don't pad it with spaces,
    // as HiveServer2 output is consumed by JDBC/ODBC clients.
    boolean isOutputPadded = !SessionState.get().isHiveServerQuery();

    // write the results in the file
    DataOutputStream outStream = getOutputStream(showIndexes.getResFile());
    try {
      if (showIndexes.isFormatted()) {
        // column headers
        outStream.write(MetaDataFormatUtils.getIndexColumnsHeader().getBytes(StandardCharsets.UTF_8));
        outStream.write(terminator);
        outStream.write(terminator);
      }

      for (Index index : indexes)
      {
        outStream.write(MetaDataFormatUtils.getIndexInformation(index, isOutputPadded).getBytes(StandardCharsets.UTF_8));
      }
    } catch (FileNotFoundException e) {
      LOG.info("show indexes: " + stringifyException(e));
      throw new HiveException(e.toString());
    } catch (IOException e) {
      LOG.info("show indexes: " + stringifyException(e));
      throw new HiveException(e.toString());
    } catch (Exception e) {
      throw new HiveException(e.toString());
    } finally {
      IOUtils.closeStream(outStream);
    }

    return 0;
  }

  /**
   * Write a list of the available databases to a file.
   *
   * @param showDatabasesDesc
   *          These are the databases we're interested in.
   * @return Returns 0 when execution succeeds and above 0 if it fails.
   * @throws HiveException
   *           Throws this exception if an unexpected error occurs.
   */
  private int showDatabases(Hive db, ShowDatabasesDesc showDatabasesDesc) throws HiveException {
    // get the databases for the desired pattern - populate the output stream
    List<String> databases = null;
    if (showDatabasesDesc.getPattern() != null) {
      LOG.info("pattern: " + showDatabasesDesc.getPattern());
      databases = db.getDatabasesByPattern(showDatabasesDesc.getPattern());
    } else {
      databases = db.getAllDatabases();
    }
    LOG.info("results : " + databases.size());

    // write the results in the file
    DataOutputStream outStream = getOutputStream(showDatabasesDesc.getResFile());
    try {
      formatter.showDatabases(outStream, databases);
    } catch (Exception e) {
      throw new HiveException(e, ErrorMsg.GENERIC_ERROR, "show databases");
    } finally {
      IOUtils.closeStream(outStream);
    }
    return 0;
  }

  /**
   * Write a list of the tables/views in the database to a file.
   *
   * @param db
   *          The database in context.
   * @param showDesc
   *        A ShowTablesDesc for tables or views we're interested in.
   * @return Returns 0 when execution succeeds and above 0 if it fails.
   * @throws HiveException
   *           Throws this exception if an unexpected error occurs.
   */
  private int showTablesOrViews(Hive db, ShowTablesDesc showDesc) throws HiveException {
    // get the tables/views for the desired pattern - populate the output stream
    List<String> tablesOrViews = null;

    String dbName      = showDesc.getDbName();
    String pattern     = showDesc.getPattern(); // if null, all tables/views are returned
    String resultsFile = showDesc.getResFile();
    TableType type     = showDesc.getType(); // will be null for tables, VIRTUAL_VIEW for views

    if (!db.databaseExists(dbName)) {
      throw new HiveException(ErrorMsg.DATABASE_NOT_EXISTS, dbName);
    }

    LOG.debug("pattern: " + pattern);
    tablesOrViews = db.getTablesByType(dbName, pattern, type);
    LOG.debug("results : " + tablesOrViews.size());

    // write the results in the file
    DataOutputStream outStream = null;
    try {
      Path resFile = new Path(resultsFile);
      FileSystem fs = resFile.getFileSystem(conf);
      outStream = fs.create(resFile);

      SortedSet<String> sortedSet = new TreeSet<String>(tablesOrViews);
      formatter.showTables(outStream, sortedSet);
      outStream.close();
      outStream = null;
    } catch (Exception e) {
      throw new HiveException(e, ErrorMsg.GENERIC_ERROR, "in database" + dbName);
    } finally {
      IOUtils.closeStream(outStream);
    }
    return 0;
  }

  public int showColumns(Hive db, ShowColumnsDesc showCols)
      throws HiveException {

    Table table = db.getTable(showCols.getTableName());

    // write the results in the file
    DataOutputStream outStream = getOutputStream(showCols.getResFile());;
    try {
      List<FieldSchema> cols = table.getCols();
      cols.addAll(table.getPartCols());
      // In case the query is served by HiveServer2, don't pad it with spaces,
      // as HiveServer2 output is consumed by JDBC/ODBC clients.
      boolean isOutputPadded = !SessionState.get().isHiveServerQuery();
      outStream.writeBytes(MetaDataFormatUtils.getAllColumnsInformation(
          cols, false, isOutputPadded, null));
    } catch (IOException e) {
      throw new HiveException(e, ErrorMsg.GENERIC_ERROR);
    } finally {
      IOUtils.closeStream(outStream);
    }
    return 0;
  }

  /**
   * Write a list of the user defined functions to a file.
   * @param db
   *
   * @param showFuncs
   *          are the functions we're interested in.
   * @return Returns 0 when execution succeeds and above 0 if it fails.
   * @throws HiveException
   *           Throws this exception if an unexpected error occurs.
   */
  private int showFunctions(Hive db, ShowFunctionsDesc showFuncs) throws HiveException {
    // get the tables for the desired patten - populate the output stream
    Set<String> funcs = null;
    if (showFuncs.getPattern() != null) {
      LOG.info("pattern: " + showFuncs.getPattern());
      if (showFuncs.getIsLikePattern()) {
         funcs = FunctionRegistry.getFunctionNamesByLikePattern(showFuncs.getPattern());
      } else {
         console.printInfo("SHOW FUNCTIONS is deprecated, please use SHOW FUNCTIONS LIKE instead.");
         funcs = FunctionRegistry.getFunctionNames(showFuncs.getPattern());
      }
      LOG.info("results : " + funcs.size());
    } else {
      funcs = FunctionRegistry.getFunctionNames();
    }

    // write the results in the file
    DataOutputStream outStream = getOutputStream(showFuncs.getResFile());
    try {
      SortedSet<String> sortedFuncs = new TreeSet<String>(funcs);
      // To remove the primitive types
      sortedFuncs.removeAll(serdeConstants.PrimitiveTypes);
      Iterator<String> iterFuncs = sortedFuncs.iterator();

      while (iterFuncs.hasNext()) {
        // create a row per table name
        outStream.writeBytes(iterFuncs.next());
        outStream.write(terminator);
      }
    } catch (FileNotFoundException e) {
      LOG.warn("show function: " + stringifyException(e));
      return 1;
    } catch (IOException e) {
      LOG.warn("show function: " + stringifyException(e));
      return 1;
    } catch (Exception e) {
      throw new HiveException(e);
    } finally {
      IOUtils.closeStream(outStream);
    }
    return 0;
  }

  /**
   * Write a list of the current locks to a file.
   * @param db
   *
   * @param showLocks
   *          the locks we're interested in.
   * @return Returns 0 when execution succeeds and above 0 if it fails.
   * @throws HiveException
   *           Throws this exception if an unexpected error occurs.
   */
  private int showLocks(Hive db, ShowLocksDesc showLocks) throws HiveException {
    Context ctx = driverContext.getCtx();
    HiveTxnManager txnManager = ctx.getHiveTxnManager();
    HiveLockManager lockMgr = txnManager.getLockManager();

    if (txnManager.useNewShowLocksFormat()) return showLocksNewFormat(showLocks, lockMgr);

    boolean isExt = showLocks.isExt();
    if (lockMgr == null) {
      throw new HiveException("show Locks LockManager not specified");
    }

    // write the results in the file
    DataOutputStream outStream = getOutputStream(showLocks.getResFile());
    try {
      List<HiveLock> locks = null;

      if (showLocks.getTableName() == null) {
        // TODO should be doing security check here.  Users should not be
        // able to see each other's locks.
        locks = lockMgr.getLocks(false, isExt);
      }
      else {
        locks = lockMgr.getLocks(HiveLockObject.createFrom(db,
            showLocks.getTableName(), showLocks.getPartSpec()),
            true, isExt);
      }

      Collections.sort(locks, new Comparator<HiveLock>() {

        @Override
        public int compare(HiveLock o1, HiveLock o2) {
          int cmp = o1.getHiveLockObject().getName().compareTo(o2.getHiveLockObject().getName());
          if (cmp == 0) {
            if (o1.getHiveLockMode() == o2.getHiveLockMode()) {
              return cmp;
            }
            // EXCLUSIVE locks occur before SHARED locks
            if (o1.getHiveLockMode() == HiveLockMode.EXCLUSIVE) {
              return -1;
            }
            return +1;
          }
          return cmp;
        }

      });

      Iterator<HiveLock> locksIter = locks.iterator();

      while (locksIter.hasNext()) {
        HiveLock lock = locksIter.next();
        outStream.writeBytes(lock.getHiveLockObject().getDisplayName());
        outStream.write(separator);
        outStream.writeBytes(lock.getHiveLockMode().toString());
        if (isExt) {
          HiveLockObjectData lockData = lock.getHiveLockObject().getData();
          if (lockData != null) {
            outStream.write(terminator);
            outStream.writeBytes("LOCK_QUERYID:" + lockData.getQueryId());
            outStream.write(terminator);
            outStream.writeBytes("LOCK_TIME:" + lockData.getLockTime());
            outStream.write(terminator);
            outStream.writeBytes("LOCK_MODE:" + lockData.getLockMode());
            outStream.write(terminator);
            outStream.writeBytes("LOCK_QUERYSTRING:" + lockData.getQueryStr());
          }
        }
        outStream.write(terminator);
      }
    } catch (FileNotFoundException e) {
      LOG.warn("show function: " + stringifyException(e));
      return 1;
    } catch (IOException e) {
      LOG.warn("show function: " + stringifyException(e));
      return 1;
    } catch (Exception e) {
      throw new HiveException(e.toString(), e);
    } finally {
      IOUtils.closeStream(outStream);
    }
    return 0;
  }
  public static void dumpLockInfo(DataOutputStream os, ShowLocksResponse rsp) throws IOException {
    // Write a header
    os.writeBytes("Lock ID");
    os.write(separator);
    os.writeBytes("Database");
    os.write(separator);
    os.writeBytes("Table");
    os.write(separator);
    os.writeBytes("Partition");
    os.write(separator);
    os.writeBytes("State");
    os.write(separator);
    os.writeBytes("Blocked By");
    os.write(separator);
    os.writeBytes("Type");
    os.write(separator);
    os.writeBytes("Transaction ID");
    os.write(separator);
    os.writeBytes("Last Heartbeat");
    os.write(separator);
    os.writeBytes("Acquired At");
    os.write(separator);
    os.writeBytes("User");
    os.write(separator);
    os.writeBytes("Hostname");
    os.write(separator);
    os.writeBytes("Agent Info");
    os.write(terminator);

    List<ShowLocksResponseElement> locks = rsp.getLocks();
    if (locks != null) {
      for (ShowLocksResponseElement lock : locks) {
        if(lock.isSetLockIdInternal()) {
          os.writeBytes(Long.toString(lock.getLockid()) + "." + Long.toString(lock.getLockIdInternal()));
        }
        else {
          os.writeBytes(Long.toString(lock.getLockid()));
        }
        os.write(separator);
        os.writeBytes(lock.getDbname());
        os.write(separator);
        os.writeBytes((lock.getTablename() == null) ? "NULL" : lock.getTablename());
        os.write(separator);
        os.writeBytes((lock.getPartname() == null) ? "NULL" : lock.getPartname());
        os.write(separator);
        os.writeBytes(lock.getState().toString());
        os.write(separator);
        if(lock.isSetBlockedByExtId()) {//both "blockedby" are either there or not
          os.writeBytes(Long.toString(lock.getBlockedByExtId()) + "." + Long.toString(lock.getBlockedByIntId()));
        }
        else {
          os.writeBytes("            ");//12 chars - try to keep cols aligned
        }
        os.write(separator);
        os.writeBytes(lock.getType().toString());
        os.write(separator);
        os.writeBytes((lock.getTxnid() == 0) ? "NULL" : Long.toString(lock.getTxnid()));
        os.write(separator);
        os.writeBytes(Long.toString(lock.getLastheartbeat()));
        os.write(separator);
        os.writeBytes((lock.getAcquiredat() == 0) ? "NULL" : Long.toString(lock.getAcquiredat()));
        os.write(separator);
        os.writeBytes(lock.getUser());
        os.write(separator);
        os.writeBytes(lock.getHostname());
        os.write(separator);
        os.writeBytes(lock.getAgentInfo() == null ? "NULL" : lock.getAgentInfo());
        os.write(separator);
        os.write(terminator);
      }
    }
  }
  private int showLocksNewFormat(ShowLocksDesc showLocks, HiveLockManager lm)
      throws  HiveException {

    DbLockManager lockMgr;
    if (!(lm instanceof DbLockManager)) {
      throw new RuntimeException("New lock format only supported with db lock manager.");
    }
    lockMgr = (DbLockManager)lm;

    String dbName = showLocks.getDbName();
    String tblName = showLocks.getTableName();
    Map<String, String> partSpec = showLocks.getPartSpec();
    if (dbName == null && tblName != null) {
      dbName = SessionState.get().getCurrentDatabase();
    }

    ShowLocksRequest rqst = new ShowLocksRequest();
    rqst.setDbname(dbName);
    rqst.setTablename(tblName);
    if (partSpec != null) {
      List<String> keyList = new ArrayList<String>();
      List<String> valList = new ArrayList<String>();
      for (String partKey : partSpec.keySet()) {
        String partVal = partSpec.remove(partKey);
        keyList.add(partKey);
        valList.add(partVal);
      }
      String partName = FileUtils.makePartName(keyList, valList);
      rqst.setPartname(partName);
    }

    ShowLocksResponse rsp = lockMgr.getLocks(rqst);

    // write the results in the file
    DataOutputStream os = getOutputStream(showLocks.getResFile());
    try {
      dumpLockInfo(os, rsp);
    } catch (FileNotFoundException e) {
      LOG.warn("show function: " + stringifyException(e));
      return 1;
    } catch (IOException e) {
      LOG.warn("show function: " + stringifyException(e));
      return 1;
    } catch (Exception e) {
      throw new HiveException(e.toString());
    } finally {
      IOUtils.closeStream(os);
    }
    return 0;
  }

  private int showCompactions(Hive db, ShowCompactionsDesc desc) throws HiveException {
    // Call the metastore to get the status of all known compactions (completed get purged eventually)
    ShowCompactResponse rsp = db.showCompactions();

    // Write the results into the file
    final String noVal = " --- ";

    DataOutputStream os = getOutputStream(desc.getResFile());
    try {
      // Write a header
      os.writeBytes("Database");
      os.write(separator);
      os.writeBytes("Table");
      os.write(separator);
      os.writeBytes("Partition");
      os.write(separator);
      os.writeBytes("Type");
      os.write(separator);
      os.writeBytes("State");
      os.write(separator);
      os.writeBytes("Worker");
      os.write(separator);
      os.writeBytes("Start Time");
      os.write(separator);
      os.writeBytes("Duration(ms)");
      os.write(separator);
      os.writeBytes("HadoopJobId");
      os.write(terminator);

      if (rsp.getCompacts() != null) {
        for (ShowCompactResponseElement e : rsp.getCompacts()) {
          os.writeBytes(e.getDbname());
          os.write(separator);
          os.writeBytes(e.getTablename());
          os.write(separator);
          String part = e.getPartitionname();
          os.writeBytes(part == null ? noVal : part);
          os.write(separator);
          os.writeBytes(e.getType().toString());
          os.write(separator);
          os.writeBytes(e.getState());
          os.write(separator);
          String wid = e.getWorkerid();
          os.writeBytes(wid == null ? noVal : wid);
          os.write(separator);
          os.writeBytes(e.isSetStart() ? Long.toString(e.getStart()) : noVal);
          os.write(separator);
          os.writeBytes(e.isSetEndTime() ? Long.toString(e.getEndTime() - e.getStart()) : noVal);
          os.write(separator);
          os.writeBytes(e.isSetHadoopJobId() ?  e.getHadoopJobId() : noVal);
          os.write(terminator);
        }
      }
    } catch (IOException e) {
      LOG.warn("show compactions: " + stringifyException(e));
      return 1;
    } finally {
      IOUtils.closeStream(os);
    }
    return 0;
  }

  private int showTxns(Hive db, ShowTxnsDesc desc) throws HiveException {
    // Call the metastore to get the currently queued and running compactions.
    GetOpenTxnsInfoResponse rsp = db.showTransactions();

    // Write the results into the file
    DataOutputStream os = getOutputStream(desc.getResFile());
    try {
      // Write a header
      os.writeBytes("Transaction ID");
      os.write(separator);
      os.writeBytes("Transaction State");
      os.write(separator);
      os.writeBytes("Started Time");
      os.write(separator);
      os.writeBytes("Last Heartbeat Time");
      os.write(separator);
      os.writeBytes("User");
      os.write(separator);
      os.writeBytes("Hostname");
      os.write(terminator);

      for (TxnInfo txn : rsp.getOpen_txns()) {
        os.writeBytes(Long.toString(txn.getId()));
        os.write(separator);
        os.writeBytes(txn.getState().toString());
        os.write(separator);
        os.writeBytes(Long.toString(txn.getStartedTime()));
        os.write(separator);
        os.writeBytes(Long.toString(txn.getLastHeartbeatTime()));
        os.write(separator);
        os.writeBytes(txn.getUser());
        os.write(separator);
        os.writeBytes(txn.getHostname());
        os.write(terminator);
      }
    } catch (IOException e) {
      LOG.warn("show transactions: " + stringifyException(e));
      return 1;
    } finally {
      IOUtils.closeStream(os);
    }
    return 0;
  }

  private int abortTxns(Hive db, AbortTxnsDesc desc) throws HiveException {
    db.abortTransactions(desc.getTxnids());
    return 0;
  }

   /**
   * Lock the table/partition specified
   * @param db
   *
   * @param lockTbl
   *          the table/partition to be locked along with the mode
   * @return Returns 0 when execution succeeds and above 0 if it fails.
   * @throws HiveException
   *           Throws this exception if an unexpected error occurs.
   */
  private int lockTable(Hive db, LockTableDesc lockTbl) throws HiveException {
    Context ctx = driverContext.getCtx();
    HiveTxnManager txnManager = ctx.getHiveTxnManager();
    return txnManager.lockTable(db, lockTbl);
  }

  /**
   * Lock the database
   *
   * @param lockDb
   *          the database to be locked along with the mode
   * @return Returns 0 when execution succeeds and above 0 if it fails.
   * @throws HiveException
   *           Throws this exception if an unexpected error occurs.
   */
  private int lockDatabase(Hive db, LockDatabaseDesc lockDb) throws HiveException {
    Context ctx = driverContext.getCtx();
    HiveTxnManager txnManager = ctx.getHiveTxnManager();
    return txnManager.lockDatabase(db, lockDb);
  }

  /**
   * Unlock the database specified
   *
   * @param unlockDb
   *          the database to be unlocked
   * @return Returns 0 when execution succeeds and above 0 if it fails.
   * @throws HiveException
   *           Throws this exception if an unexpected error occurs.
   */
  private int unlockDatabase(Hive db, UnlockDatabaseDesc unlockDb) throws HiveException {
    Context ctx = driverContext.getCtx();
    HiveTxnManager txnManager = ctx.getHiveTxnManager();
    return txnManager.unlockDatabase(db, unlockDb);
  }

  /**
   * Unlock the table/partition specified
   * @param db
   *
   * @param unlockTbl
   *          the table/partition to be unlocked
   * @return Returns 0 when execution succeeds and above 0 if it fails.
   * @throws HiveException
   *           Throws this exception if an unexpected error occurs.
   */
  private int unlockTable(Hive db, UnlockTableDesc unlockTbl) throws HiveException {
    Context ctx = driverContext.getCtx();
    HiveTxnManager txnManager = ctx.getHiveTxnManager();
    return txnManager.unlockTable(db, unlockTbl);
  }

  /**
   * Shows a description of a function.
   * @param db
   *
   * @param descFunc
   *          is the function we are describing
   * @throws HiveException
   */
  private int describeFunction(Hive db, DescFunctionDesc descFunc) throws HiveException, SQLException {
    String funcName = descFunc.getName();

    // write the results in the file
    DataOutputStream outStream = getOutputStream(descFunc.getResFile());
    try {
      // get the function documentation
      Description desc = null;
      Class<?> funcClass = null;
      FunctionInfo functionInfo = FunctionRegistry.getFunctionInfo(funcName);
      if (functionInfo != null) {
        funcClass = functionInfo.getFunctionClass();
      }
      if (funcClass != null) {
        desc = AnnotationUtils.getAnnotation(funcClass, Description.class);
      }
      if (desc != null) {
        outStream.writeBytes(desc.value().replace("_FUNC_", funcName));
        if (descFunc.isExtended()) {
          Set<String> synonyms = FunctionRegistry.getFunctionSynonyms(funcName);
          if (synonyms.size() > 0) {
            outStream.writeBytes("\nSynonyms: " + join(synonyms, ", "));
          }
          if (desc.extended().length() > 0) {
            outStream.writeBytes("\n"
                + desc.extended().replace("_FUNC_", funcName));
          }
        }
      } else {
        if (funcClass != null) {
          outStream.writeBytes("There is no documentation for function '"
              + funcName + "'");
        } else {
          outStream.writeBytes("Function '" + funcName + "' does not exist.");
        }
      }

      outStream.write(terminator);
      if (descFunc.isExtended()) {
        if (funcClass != null) {
          outStream.writeBytes("Function class:" + funcClass.getName() + "\n");
        }
        if (functionInfo != null) {
          outStream.writeBytes("Function type:" + functionInfo.getFunctionType() + "\n");
          FunctionResource[] resources = functionInfo.getResources();
          if (resources != null) {
            for (FunctionResource resource : resources) {
              outStream.writeBytes("Resource:" + resource.getResourceURI() + "\n");
            }
          }
        }
      }
    } catch (FileNotFoundException e) {
      LOG.warn("describe function: " + stringifyException(e));
      return 1;
    } catch (IOException e) {
      LOG.warn("describe function: " + stringifyException(e));
      return 1;
    } catch (Exception e) {
      throw new HiveException(e);
    } finally {
      IOUtils.closeStream(outStream);
    }
    return 0;
  }

  private int descDatabase(Hive db, DescDatabaseDesc descDatabase) throws HiveException {
    DataOutputStream outStream = getOutputStream(descDatabase.getResFile());
    try {
      Database database = db.getDatabase(descDatabase.getDatabaseName());

      if (database == null) {
        throw new HiveException(ErrorMsg.DATABASE_NOT_EXISTS, descDatabase.getDatabaseName());
      }
      Map<String, String> params = null;
      if (descDatabase.isExt()) {
        params = database.getParameters();
      }

      // If this is a q-test, let's order the params map (lexicographically) by
      // key. This is to get consistent param ordering between Java7 and Java8.
      if (HiveConf.getBoolVar(conf, HiveConf.ConfVars.HIVE_IN_TEST) &&
          params != null) {
        params = new TreeMap<String, String>(params);
      }

      String location = database.getLocationUri();
      if (HiveConf.getBoolVar(conf, HiveConf.ConfVars.HIVE_IN_TEST)) {
        location = "location/in/test";
      }
      PrincipalType ownerType = database.getOwnerType();
      formatter.showDatabaseDescription(outStream, database.getName(),
          database.getDescription(), location,
          database.getOwnerName(), (null == ownerType) ? null : ownerType.name(), params);

    } catch (Exception e) {
      throw new HiveException(e, ErrorMsg.GENERIC_ERROR);
    } finally {
      IOUtils.closeStream(outStream);
    }
    return 0;
  }

  /**
   * Write the status of tables to a file.
   *
   * @param db
   *          The database in question.
   * @param showTblStatus
   *          tables we are interested in
   * @return Return 0 when execution succeeds and above 0 if it fails.
   */
  private int showTableStatus(Hive db, ShowTableStatusDesc showTblStatus) throws HiveException {
    // get the tables for the desired pattern - populate the output stream
    List<Table> tbls = new ArrayList<Table>();
    Map<String, String> part = showTblStatus.getPartSpec();
    Partition par = null;
    if (part != null) {
      Table tbl = db.getTable(showTblStatus.getDbName(), showTblStatus.getPattern());
      par = db.getPartition(tbl, part, false);
      if (par == null) {
        throw new HiveException("Partition " + part + " for table "
            + showTblStatus.getPattern() + " does not exist.");
      }
      tbls.add(tbl);
    } else {
      LOG.info("pattern: " + showTblStatus.getPattern());
      List<String> tblStr = db.getTablesForDb(showTblStatus.getDbName(),
          showTblStatus.getPattern());
      SortedSet<String> sortedTbls = new TreeSet<String>(tblStr);
      Iterator<String> iterTbls = sortedTbls.iterator();
      while (iterTbls.hasNext()) {
        // create a row per table name
        String tblName = iterTbls.next();
        Table tbl = db.getTable(showTblStatus.getDbName(), tblName);
        tbls.add(tbl);
      }
      LOG.info("results : " + tblStr.size());
    }

    // write the results in the file
    DataOutputStream outStream = getOutputStream(showTblStatus.getResFile());
    try {
      formatter.showTableStatus(outStream, db, conf, tbls, part, par);
    } catch (Exception e) {
      throw new HiveException(e, ErrorMsg.GENERIC_ERROR, "show table status");
    } finally {
      IOUtils.closeStream(outStream);
    }
    return 0;
  }

  /**
   * Write the properties of a table to a file.
   *
   * @param db
   *          The database in question.
   * @param showTblPrpt
   *          This is the table we're interested in.
   * @return Returns 0 when execution succeeds and above 0 if it fails.
   * @throws HiveException
   *           Throws this exception if an unexpected error occurs.
   */
  private int showTableProperties(Hive db, ShowTblPropertiesDesc showTblPrpt) throws HiveException {
    String tableName = showTblPrpt.getTableName();

    // show table properties - populate the output stream
    Table tbl = db.getTable(tableName, false);
    try {
      if (tbl == null) {
        String errMsg = "Table " + tableName + " does not exist";
        writeToFile(errMsg, showTblPrpt.getResFile());
        return 0;
      }

      LOG.info("DDLTask: show properties for " + tbl.getTableName());

      StringBuilder builder = new StringBuilder();
      String propertyName = showTblPrpt.getPropertyName();
      if (propertyName != null) {
        String propertyValue = tbl.getProperty(propertyName);
        if (propertyValue == null) {
          String errMsg = "Table " + tableName + " does not have property: " + propertyName;
          builder.append(errMsg);
        }
        else {
          builder.append(propertyValue);
        }
      }
      else {
        Map<String, String> properties = new TreeMap<String, String>(tbl.getParameters());
        for (Entry<String, String> entry : properties.entrySet()) {
          appendNonNull(builder, entry.getKey(), true);
          appendNonNull(builder, entry.getValue());
        }
      }

      LOG.info("DDLTask: written data for showing properties of " + tbl.getTableName());
      writeToFile(builder.toString(), showTblPrpt.getResFile());

    } catch (FileNotFoundException e) {
      LOG.info("show table properties: " + stringifyException(e));
      return 1;
    } catch (IOException e) {
      LOG.info("show table properties: " + stringifyException(e));
      return 1;
    } catch (Exception e) {
      throw new HiveException(e);
    }

    return 0;
  }

  private void writeToFile(String data, String file) throws IOException {
    Path resFile = new Path(file);
    FileSystem fs = resFile.getFileSystem(conf);
    FSDataOutputStream out = fs.create(resFile);
    try {
      if (data != null && !data.isEmpty()) {
        OutputStreamWriter writer = new OutputStreamWriter(out, "UTF-8");
        writer.write(data);
        writer.write((char) terminator);
        writer.flush();
      }
    } finally {
      IOUtils.closeStream(out);
    }
  }

  /**
   * Write the description of a table to a file.
   *
   * @param db
   *          The database in question.
   * @param descTbl
   *          This is the table we're interested in.
   * @return Returns 0 when execution succeeds and above 0 if it fails.
   * @throws HiveException
   *           Throws this exception if an unexpected error occurs.
   * @throws MetaException
   */
  private int describeTable(Hive db, DescTableDesc descTbl) throws HiveException, MetaException {
    String colPath = descTbl.getColumnPath();
    String tableName = descTbl.getTableName();

    // describe the table - populate the output stream
    Table tbl = db.getTable(tableName, false);
    if (tbl == null) {
      throw new HiveException(ErrorMsg.INVALID_TABLE, tableName);
    }
    Partition part = null;
    if (descTbl.getPartSpec() != null) {
      part = db.getPartition(tbl, descTbl.getPartSpec(), false);
      if (part == null) {
        throw new HiveException(ErrorMsg.INVALID_PARTITION,
            StringUtils.join(descTbl.getPartSpec().keySet(), ','), tableName);
      }
      tbl = part.getTable();
    }

    DataOutputStream outStream = getOutputStream(descTbl.getResFile());
    try {
      LOG.debug("DDLTask: got data for " + tbl.getTableName());

      List<FieldSchema> cols = null;
      List<ColumnStatisticsObj> colStats = null;

      Deserializer deserializer = tbl.getDeserializer(true);
      if (deserializer instanceof AbstractSerDe) {
        String errorMsgs = ((AbstractSerDe) deserializer).getConfigurationErrors();
        if (errorMsgs != null && !errorMsgs.isEmpty()) {
          throw new SQLException(errorMsgs);
        }
      }

      if (colPath.equals(tableName)) {
        cols = (part == null || tbl.getTableType() == TableType.VIRTUAL_VIEW) ?
            tbl.getCols() : part.getCols();

        if (!descTbl.isFormatted()) {
          cols.addAll(tbl.getPartCols());
        }

        if (tbl.isPartitioned() && part == null) {
          // No partitioned specified for partitioned table, lets fetch all.
          Map<String,String> tblProps = tbl.getParameters() == null ? new HashMap<String,String>() : tbl.getParameters();
          Map<String, Long> valueMap = new HashMap<>();
          Map<String, Boolean> stateMap = new HashMap<>();
          for (String stat : StatsSetupConst.supportedStats) {
            valueMap.put(stat, 0L);
            stateMap.put(stat, true);
          }
          PartitionIterable parts = new PartitionIterable(db, tbl, null, conf.getIntVar(HiveConf.ConfVars.METASTORE_BATCH_RETRIEVE_MAX));
          int numParts = 0;
          for (Partition partition : parts) {
            Map<String, String> props = partition.getParameters();
            Boolean state = StatsSetupConst.areBasicStatsUptoDate(props);
            for (String stat : StatsSetupConst.supportedStats) {
              stateMap.put(stat, stateMap.get(stat) && state);
              if (props != null && props.get(stat) != null) {
                valueMap.put(stat, valueMap.get(stat) + Long.parseLong(props.get(stat)));
              }
            }
            numParts++;
          }
          for (String stat : StatsSetupConst.supportedStats) {
            StatsSetupConst.setBasicStatsState(tblProps, Boolean.toString(stateMap.get(stat)));
            tblProps.put(stat, valueMap.get(stat).toString());
          }
          tblProps.put(StatsSetupConst.NUM_PARTITIONS, Integer.toString(numParts));
          tbl.setParameters(tblProps);
        }
      } else {
        if (descTbl.isFormatted()) {
          // when column name is specified in describe table DDL, colPath will
          // will be table_name.column_name
          String colName = colPath.split("\\.")[1];
          String[] dbTab = Utilities.getDbTableName(tableName);
          List<String> colNames = new ArrayList<String>();
          colNames.add(colName.toLowerCase());
          if (null == part) {
            if (tbl.isPartitioned()) {
              Map<String,String> tblProps = tbl.getParameters() == null ? new HashMap<String,String>() : tbl.getParameters();
              if (tbl.isPartitionKey(colNames.get(0))) {
                FieldSchema partCol = tbl.getPartColByName(colNames.get(0));
                cols = Collections.singletonList(partCol);
                PartitionIterable parts = new PartitionIterable(db, tbl, null, conf.getIntVar(HiveConf.ConfVars.METASTORE_BATCH_RETRIEVE_MAX));
                ColumnInfo ci = new ColumnInfo(partCol.getName(),TypeInfoUtils.getTypeInfoFromTypeString(partCol.getType()),null,false);
                ColStatistics cs = StatsUtils.getColStatsForPartCol(ci, parts, conf);
                ColumnStatisticsData data = new ColumnStatisticsData();
                ColStatistics.Range r = cs.getRange();
                StatObjectConverter.fillColumnStatisticsData(partCol.getType(), data, r == null ? null : r.minValue, r == null ? null : r.maxValue,
                    r == null ? null : r.minValue, r == null ? null : r.maxValue, r == null ? null : r.minValue.toString(), r == null ? null : r.maxValue.toString(),
                    cs.getNumNulls(), cs.getCountDistint(), null, cs.getAvgColLen(), cs.getAvgColLen(), cs.getNumTrues(), cs.getNumFalses());
                ColumnStatisticsObj cso = new ColumnStatisticsObj(partCol.getName(), partCol.getType(), data);
                colStats = Collections.singletonList(cso);
                StatsSetupConst.setColumnStatsState(tblProps, colNames);
              } else {
                cols = Hive.getFieldsFromDeserializer(colPath, deserializer);
                List<String> parts = db.getPartitionNames(dbTab[0].toLowerCase(), dbTab[1].toLowerCase(), (short) -1);
                AggrStats aggrStats = db.getAggrColStatsFor(dbTab[0].toLowerCase(), dbTab[1].toLowerCase(), colNames, parts);
                colStats = aggrStats.getColStats();
                if (parts.size() == aggrStats.getPartsFound()) {
                  StatsSetupConst.setColumnStatsState(tblProps, colNames);
                } else {
                  StatsSetupConst.removeColumnStatsState(tblProps, colNames);
                }
              }
              tbl.setParameters(tblProps);
            } else {
              cols = Hive.getFieldsFromDeserializer(colPath, deserializer);
              colStats = db.getTableColumnStatistics(dbTab[0].toLowerCase(), dbTab[1].toLowerCase(), colNames);
            }
          } else {
            List<String> partitions = new ArrayList<String>();
            partitions.add(part.getName());
            cols = Hive.getFieldsFromDeserializer(colPath, deserializer);
            colStats = db.getPartitionColumnStatistics(dbTab[0].toLowerCase(), dbTab[1].toLowerCase(), partitions, colNames).get(part.getName());
          }
        } else {
          cols = Hive.getFieldsFromDeserializer(colPath, deserializer);
        }
      }
      PrimaryKeyInfo pkInfo = null;
      ForeignKeyInfo fkInfo = null;
      UniqueConstraint ukInfo = null;
      NotNullConstraint nnInfo = null;
      if (descTbl.isExt() || descTbl.isFormatted()) {
        pkInfo = db.getPrimaryKeys(tbl.getDbName(), tbl.getTableName());
        fkInfo = db.getForeignKeys(tbl.getDbName(), tbl.getTableName());
        ukInfo = db.getUniqueConstraints(tbl.getDbName(), tbl.getTableName());
        nnInfo = db.getNotNullConstraints(tbl.getDbName(), tbl.getTableName());
      }
      fixDecimalColumnTypeName(cols);
      // In case the query is served by HiveServer2, don't pad it with spaces,
      // as HiveServer2 output is consumed by JDBC/ODBC clients.
      boolean isOutputPadded = !SessionState.get().isHiveServerQuery();
      formatter.describeTable(outStream, colPath, tableName, tbl, part,
          cols, descTbl.isFormatted(), descTbl.isExt(),
          descTbl.isPretty(), isOutputPadded, colStats,
          pkInfo, fkInfo, ukInfo, nnInfo);

      LOG.debug("DDLTask: written data for " + tbl.getTableName());

    } catch (SQLException e) {
      throw new HiveException(e, ErrorMsg.GENERIC_ERROR, tableName);
    } finally {
      IOUtils.closeStream(outStream);
    }

    return 0;
  }

  /**
   * Fix the type name of a column of type decimal w/o precision/scale specified. This makes
   * the describe table show "decimal(10,0)" instead of "decimal" even if the type stored
   * in metastore is "decimal", which is possible with previous hive.
   *
   * @param cols columns that to be fixed as such
   */
  private static void fixDecimalColumnTypeName(List<FieldSchema> cols) {
    for (FieldSchema col : cols) {
      if (serdeConstants.DECIMAL_TYPE_NAME.equals(col.getType())) {
        col.setType(DecimalTypeInfo.getQualifiedName(HiveDecimal.USER_DEFAULT_PRECISION,
            HiveDecimal.USER_DEFAULT_SCALE));
      }
    }
  }

  static String writeGrantInfo(List<HivePrivilegeInfo> privileges, boolean testMode) {
    if (privileges == null || privileges.isEmpty()) {
      return "";
    }
    StringBuilder builder = new StringBuilder();
    //sort the list to get sorted (deterministic) output (for ease of testing)
    Collections.sort(privileges, new Comparator<HivePrivilegeInfo>() {
      @Override
      public int compare(HivePrivilegeInfo o1, HivePrivilegeInfo o2) {
        int compare = o1.getObject().compareTo(o2.getObject());
        if (compare == 0) {
          compare = o1.getPrincipal().compareTo(o2.getPrincipal());
        }
        if (compare == 0) {
          compare = o1.getPrivilege().compareTo(o2.getPrivilege());
        }
        return compare;
      }
    });

    for (HivePrivilegeInfo privilege : privileges) {
      HivePrincipal principal = privilege.getPrincipal();
      HivePrivilegeObject resource = privilege.getObject();
      HivePrincipal grantor = privilege.getGrantorPrincipal();

      appendNonNull(builder, resource.getDbname(), true);
      appendNonNull(builder, resource.getObjectName());
      appendNonNull(builder, resource.getPartKeys());
      appendNonNull(builder, resource.getColumns());
      appendNonNull(builder, principal.getName());
      appendNonNull(builder, principal.getType());
      appendNonNull(builder, privilege.getPrivilege().getName());
      appendNonNull(builder, privilege.isGrantOption());
      appendNonNull(builder, testMode ? -1 : privilege.getGrantTime() * 1000L);
      appendNonNull(builder, grantor.getName());
    }
    return builder.toString();
  }

  static String writeRoleGrantsInfo(List<RolePrincipalGrant> roleGrants, boolean testMode) {
    if (roleGrants == null || roleGrants.isEmpty()) {
      return "";
    }
    StringBuilder builder = new StringBuilder();
    //sort the list to get sorted (deterministic) output (for ease of testing)
    Collections.sort(roleGrants);
    for (RolePrincipalGrant roleGrant : roleGrants) {
      appendNonNull(builder, roleGrant.getRoleName(), true);
      appendNonNull(builder, roleGrant.isGrantOption());
      appendNonNull(builder, testMode ? -1 : roleGrant.getGrantTime() * 1000L);
      appendNonNull(builder, roleGrant.getGrantorName());
    }
    return builder.toString();
  }

  static String writeRolesGrantedInfo(List<HiveRoleGrant> roles, boolean testMode) {
    if (roles == null || roles.isEmpty()) {
      return "";
    }
    StringBuilder builder = new StringBuilder();
    //sort the list to get sorted (deterministic) output (for ease of testing)
    Collections.sort(roles);
    for (HiveRoleGrant role : roles) {
      appendNonNull(builder, role.getRoleName(), true);
      appendNonNull(builder, role.isGrantOption());
      appendNonNull(builder, testMode ? -1 : role.getGrantTime() * 1000L);
      appendNonNull(builder, role.getGrantor());
    }
    return builder.toString();
  }

  static StringBuilder appendNonNull(StringBuilder builder, Object value) {
    return appendNonNull(builder, value, false);
  }

  static StringBuilder appendNonNull(StringBuilder builder, Object value, boolean firstColumn) {
    if (!firstColumn) {
      builder.append((char)separator);
    } else if (builder.length() > 0) {
      builder.append((char)terminator);
    }
    if (value != null) {
      builder.append(value);
    }
    return builder;
  }

  /**
   * Alter a given table.
   *
   * @param db
   *          The database in question.
   * @param alterTbl
   *          This is the table we're altering.
   * @return Returns 0 when execution succeeds and above 0 if it fails.
   * @throws HiveException
   *           Throws this exception if an unexpected error occurs.
   */
  private int alterTable(Hive db, AlterTableDesc alterTbl) throws HiveException {
    // alter the table
    Table tbl = db.getTable(alterTbl.getOldName());

    List<Partition> allPartitions = null;
    if (alterTbl.getPartSpec() != null) {
      Map<String, String> partSpec = alterTbl.getPartSpec();
      if (DDLSemanticAnalyzer.isFullSpec(tbl, partSpec)) {
        allPartitions = new ArrayList<Partition>();
        Partition part = db.getPartition(tbl, partSpec, false);
        if (part == null) {
          // User provided a fully specified partition spec but it doesn't exist, fail.
          throw new HiveException(ErrorMsg.INVALID_PARTITION,
                StringUtils.join(alterTbl.getPartSpec().keySet(), ',') + " for table " + alterTbl.getOldName());

        }
        allPartitions.add(part);
      } else {
        // DDLSemanticAnalyzer has already checked if partial partition specs are allowed,
        // thus we should not need to check it here.
        allPartitions = db.getPartitions(tbl, alterTbl.getPartSpec());
      }
    }

    // Don't change the table object returned by the metastore, as we'll mess with it's caches.
    Table oldTbl = tbl;
    tbl = oldTbl.copy();
    // Handle child tasks here. We could add them directly whereever we need,
    // but let's make it a little bit more explicit.
    if (allPartitions != null) {
      // Alter all partitions
      for (Partition part : allPartitions) {
        addChildTasks(alterTableOrSinglePartition(alterTbl, tbl, part));
      }
    } else {
      // Just alter the table
      addChildTasks(alterTableOrSinglePartition(alterTbl, tbl, null));
    }

    if (allPartitions == null) {
      updateModifiedParameters(tbl.getTTable().getParameters(), conf);
      tbl.checkValidity(conf);
    } else {
      for (Partition tmpPart: allPartitions) {
        updateModifiedParameters(tmpPart.getParameters(), conf);
      }
    }

    try {
      if (allPartitions == null) {
        db.alterTable(alterTbl.getOldName(), tbl, alterTbl.getIsCascade(), alterTbl.getEnvironmentContext());
      } else {
        db.alterPartitions(Warehouse.getQualifiedName(tbl.getTTable()), allPartitions, alterTbl.getEnvironmentContext());
      }
      // Add constraints if necessary
      addConstraints(db, alterTbl);
    } catch (InvalidOperationException e) {
      LOG.error("alter table: " + stringifyException(e));
      throw new HiveException(e, ErrorMsg.GENERIC_ERROR);
    }

    // This is kind of hacky - the read entity contains the old table, whereas
    // the write entity
    // contains the new table. This is needed for rename - both the old and the
    // new table names are
    // passed
    // Don't acquire locks for any of these, we have already asked for them in DDLSemanticAnalyzer.
    if (allPartitions != null ) {
      for (Partition tmpPart: allPartitions) {
        work.getInputs().add(new ReadEntity(tmpPart));
        addIfAbsentByName(new WriteEntity(tmpPart, WriteEntity.WriteType.DDL_NO_LOCK));
      }
    } else {
      work.getInputs().add(new ReadEntity(oldTbl));
      addIfAbsentByName(new WriteEntity(tbl, WriteEntity.WriteType.DDL_NO_LOCK));
    }
    return 0;
  }
  /**
   * There are many places where "duplicate" Read/WriteEnity objects are added.  The way this was
   * initially implemented, the duplicate just replaced the previous object.
   * (work.getOutputs() is a Set and WriteEntity#equals() relies on name)
   * This may be benign for ReadEntity and perhaps was benign for WriteEntity before WriteType was
   * added. Now that WriteEntity has a WriteType it replaces it with one with possibly different
   * {@link org.apache.hadoop.hive.ql.hooks.WriteEntity.WriteType}.  It's hard to imagine
   * how this is desirable.
   *
   * As of HIVE-14993, WriteEntity with different WriteType must be considered different.
   * So WriteEntity create in DDLTask cause extra output in golden files, but only because
   * DDLTask sets a different WriteType for the same Entity.
   *
   * In the spirit of bug-for-bug compatibility, this method ensures we only add new
   * WriteEntity if it's really new.
   *
   * @return {@code true} if item was added
   */
  static boolean addIfAbsentByName(WriteEntity newWriteEntity, Set<WriteEntity> outputs) {
    for(WriteEntity writeEntity : outputs) {
      if(writeEntity.getName().equalsIgnoreCase(newWriteEntity.getName())) {
        LOG.debug("Ignoring request to add " + newWriteEntity.toStringDetail() + " because " +
          writeEntity.toStringDetail() + " is present");
        return false;
      }
    }
    outputs.add(newWriteEntity);
    return true;
  }
  private boolean addIfAbsentByName(WriteEntity newWriteEntity) {
    return addIfAbsentByName(newWriteEntity, work.getOutputs());
  }

  private void addChildTasks(List<Task<?>> extraTasks) {
    if (extraTasks == null) return;
    for (Task<?> newTask : extraTasks) {
      addDependentTask(newTask);
    }
  }

  private boolean isSchemaEvolutionEnabled(Table tbl) {
    boolean isAcid = AcidUtils.isTablePropertyTransactional(tbl.getMetadata());
    if (isAcid || HiveConf.getBoolVar(conf, ConfVars.HIVE_SCHEMA_EVOLUTION)) {
      return true;
    }
    return false;
  }


  private static StorageDescriptor retrieveStorageDescriptor(Table tbl, Partition part) {
    return (part == null ? tbl.getTTable().getSd() : part.getTPartition().getSd());
  }

  private List<Task<?>> alterTableOrSinglePartition(
      AlterTableDesc alterTbl, Table tbl, Partition part) throws HiveException {
    EnvironmentContext environmentContext = alterTbl.getEnvironmentContext();
    if (environmentContext == null) {
      environmentContext = new EnvironmentContext();
      alterTbl.setEnvironmentContext(environmentContext);
    }
    // do not need update stats in alter table/partition operations
    if (environmentContext.getProperties() == null ||
        environmentContext.getProperties().get(StatsSetupConst.DO_NOT_UPDATE_STATS) == null) {
      environmentContext.putToProperties(StatsSetupConst.DO_NOT_UPDATE_STATS, StatsSetupConst.TRUE);
    }

    if (alterTbl.getOp() == AlterTableDesc.AlterTableTypes.RENAME) {
      tbl.setDbName(Utilities.getDatabaseName(alterTbl.getNewName()));
      tbl.setTableName(Utilities.getTableName(alterTbl.getNewName()));
    } else if (alterTbl.getOp() == AlterTableDesc.AlterTableTypes.ADDCOLS) {
      StorageDescriptor sd = retrieveStorageDescriptor(tbl, part);
      String serializationLib = sd.getSerdeInfo().getSerializationLib();
      AvroSerdeUtils.handleAlterTableForAvro(conf, serializationLib, tbl.getTTable().getParameters());
      List<FieldSchema> oldCols = (part == null
          ? tbl.getColsForMetastore() : part.getColsForMetastore());
      List<FieldSchema> newCols = alterTbl.getNewCols();
      if (serializationLib.equals(
          "org.apache.hadoop.hive.serde.thrift.columnsetSerDe")) {
        console
        .printInfo("Replacing columns for columnsetSerDe and changing to LazySimpleSerDe");
        sd.getSerdeInfo().setSerializationLib(LazySimpleSerDe.class.getName());
        sd.setCols(newCols);
      } else {
        // make sure the columns does not already exist
        Iterator<FieldSchema> iterNewCols = newCols.iterator();
        while (iterNewCols.hasNext()) {
          FieldSchema newCol = iterNewCols.next();
          String newColName = newCol.getName();
          Iterator<FieldSchema> iterOldCols = oldCols.iterator();
          while (iterOldCols.hasNext()) {
            String oldColName = iterOldCols.next().getName();
            if (oldColName.equalsIgnoreCase(newColName)) {
              throw new HiveException(ErrorMsg.DUPLICATE_COLUMN_NAMES, newColName);
            }
          }
          oldCols.add(newCol);
        }
        sd.setCols(oldCols);
      }
    } else if (alterTbl.getOp() == AlterTableDesc.AlterTableTypes.RENAMECOLUMN) {
      StorageDescriptor sd = retrieveStorageDescriptor(tbl, part);
      String serializationLib = sd.getSerdeInfo().getSerializationLib();
      AvroSerdeUtils.handleAlterTableForAvro(conf, serializationLib, tbl.getTTable().getParameters());
      List<FieldSchema> oldCols = (part == null
          ? tbl.getColsForMetastore() : part.getColsForMetastore());
      List<FieldSchema> newCols = new ArrayList<FieldSchema>();
      Iterator<FieldSchema> iterOldCols = oldCols.iterator();
      String oldName = alterTbl.getOldColName();
      String newName = alterTbl.getNewColName();
      String type = alterTbl.getNewColType();
      String comment = alterTbl.getNewColComment();
      boolean first = alterTbl.getFirst();
      String afterCol = alterTbl.getAfterCol();
      // if orc table, restrict reordering columns as it will break schema evolution
      boolean isOrcSchemaEvolution =
          sd.getInputFormat().equals(OrcInputFormat.class.getName()) &&
          isSchemaEvolutionEnabled(tbl);
      if (isOrcSchemaEvolution && (first || (afterCol != null && !afterCol.trim().isEmpty()))) {
        throw new HiveException(ErrorMsg.CANNOT_REORDER_COLUMNS, alterTbl.getOldName());
      }
      FieldSchema column = null;

      boolean found = false;
      int position = -1;
      if (first) {
        position = 0;
      }

      int i = 1;
      while (iterOldCols.hasNext()) {
        FieldSchema col = iterOldCols.next();
        String oldColName = col.getName();
        if (oldColName.equalsIgnoreCase(newName)
            && !oldColName.equalsIgnoreCase(oldName)) {
          throw new HiveException(ErrorMsg.DUPLICATE_COLUMN_NAMES, newName);
        } else if (oldColName.equalsIgnoreCase(oldName)) {
          col.setName(newName);
          if (type != null && !type.trim().equals("")) {
            col.setType(type);
          }
          if (comment != null) {
            col.setComment(comment);
          }
          found = true;
          if (first || (afterCol != null && !afterCol.trim().equals(""))) {
            column = col;
            continue;
          }
        }

        if (afterCol != null && !afterCol.trim().equals("")
            && oldColName.equalsIgnoreCase(afterCol)) {
          position = i;
        }

        i++;
        newCols.add(col);
      }

      // did not find the column
      if (!found) {
        throw new HiveException(ErrorMsg.INVALID_COLUMN, oldName);
      }
      // after column is not null, but we did not find it.
      if ((afterCol != null && !afterCol.trim().equals("")) && position < 0) {
        throw new HiveException(ErrorMsg.INVALID_COLUMN, afterCol);
      }

      if (position >= 0) {
        newCols.add(position, column);
      }

      sd.setCols(newCols);
    } else if (alterTbl.getOp() == AlterTableDesc.AlterTableTypes.REPLACECOLS) {
      StorageDescriptor sd = retrieveStorageDescriptor(tbl, part);
      // change SerDe to LazySimpleSerDe if it is columnsetSerDe
      String serializationLib = sd.getSerdeInfo().getSerializationLib();
      if (serializationLib.equals(
          "org.apache.hadoop.hive.serde.thrift.columnsetSerDe")) {
        console
        .printInfo("Replacing columns for columnsetSerDe and changing to LazySimpleSerDe");
        sd.getSerdeInfo().setSerializationLib(LazySimpleSerDe.class.getName());
      } else if (!serializationLib.equals(
          MetadataTypedColumnsetSerDe.class.getName())
          && !serializationLib.equals(LazySimpleSerDe.class.getName())
          && !serializationLib.equals(ColumnarSerDe.class.getName())
          && !serializationLib.equals(DynamicSerDe.class.getName())
          && !serializationLib.equals(ParquetHiveSerDe.class.getName())
          && !serializationLib.equals(OrcSerde.class.getName())) {
        throw new HiveException(ErrorMsg.CANNOT_REPLACE_COLUMNS, alterTbl.getOldName());
      }
      final boolean isOrcSchemaEvolution =
          serializationLib.equals(OrcSerde.class.getName()) &&
          isSchemaEvolutionEnabled(tbl);
      // adding columns and limited integer type promotion is supported for ORC schema evolution
      if (isOrcSchemaEvolution) {
        final List<FieldSchema> existingCols = sd.getCols();
        final List<FieldSchema> replaceCols = alterTbl.getNewCols();

        if (replaceCols.size() < existingCols.size()) {
          throw new HiveException(ErrorMsg.REPLACE_CANNOT_DROP_COLUMNS, alterTbl.getOldName());
        }
      }

      boolean partitioned = tbl.isPartitioned();
      boolean droppingColumns = alterTbl.getNewCols().size() < sd.getCols().size();
      if (ParquetHiveSerDe.isParquetTable(tbl) &&
          isSchemaEvolutionEnabled(tbl) &&
          !alterTbl.getIsCascade() &&
          droppingColumns && partitioned) {
        LOG.warn("Cannot drop columns from a partitioned parquet table without the CASCADE option");
        throw new HiveException(ErrorMsg.REPLACE_CANNOT_DROP_COLUMNS,
            alterTbl.getOldName());
      }
      sd.setCols(alterTbl.getNewCols());
    } else if (alterTbl.getOp() == AlterTableDesc.AlterTableTypes.ADDPROPS) {
<<<<<<< HEAD
      return alterTableAddProps(alterTbl, tbl, part, environmentContext);
=======
      if (StatsSetupConst.USER.equals(environmentContext.getProperties()
              .get(StatsSetupConst.STATS_GENERATED))) {
        environmentContext.getProperties().remove(StatsSetupConst.DO_NOT_UPDATE_STATS);
      }
      if (part != null) {
        part.getTPartition().getParameters().putAll(alterTbl.getProps());
      } else {
        tbl.getTTable().getParameters().putAll(alterTbl.getProps());
      }
>>>>>>> b82d38aa
    } else if (alterTbl.getOp() == AlterTableDesc.AlterTableTypes.DROPPROPS) {
      return alterTableDropProps(alterTbl, tbl, part, environmentContext);
    } else if (alterTbl.getOp() == AlterTableDesc.AlterTableTypes.ADDSERDEPROPS) {
      StorageDescriptor sd = retrieveStorageDescriptor(tbl, part);
      sd.getSerdeInfo().getParameters().putAll(alterTbl.getProps());
    } else if (alterTbl.getOp() == AlterTableDesc.AlterTableTypes.ADDSERDE) {
      StorageDescriptor sd = retrieveStorageDescriptor(tbl, part);
      String serdeName = alterTbl.getSerdeName();
      String oldSerdeName = sd.getSerdeInfo().getSerializationLib();
      // if orc table, restrict changing the serde as it can break schema evolution
      if (isSchemaEvolutionEnabled(tbl) &&
          oldSerdeName.equalsIgnoreCase(OrcSerde.class.getName()) &&
          !serdeName.equalsIgnoreCase(OrcSerde.class.getName())) {
        throw new HiveException(ErrorMsg.CANNOT_CHANGE_SERDE, OrcSerde.class.getSimpleName(),
            alterTbl.getOldName());
      }
      sd.getSerdeInfo().setSerializationLib(serdeName);
      if ((alterTbl.getProps() != null) && (alterTbl.getProps().size() > 0)) {
        sd.getSerdeInfo().getParameters().putAll(alterTbl.getProps());
      }
      if (part != null) {
        // TODO: wtf? This doesn't do anything.
        part.getTPartition().getSd().setCols(part.getTPartition().getSd().getCols());
      } else {
        if (Table.shouldStoreFieldsInMetastore(conf, serdeName, tbl.getParameters())
            && !Table.hasMetastoreBasedSchema(conf, oldSerdeName)) {
          // If new SerDe needs to store fields in metastore, but the old serde doesn't, save
          // the fields so that new SerDe could operate. Note that this may fail if some fields
          // from old SerDe are too long to be stored in metastore, but there's nothing we can do.
          try {
            Deserializer oldSerde = MetaStoreUtils.getDeserializer(
                conf, tbl.getTTable(), false, oldSerdeName);
            tbl.setFields(Hive.getFieldsFromDeserializer(tbl.getTableName(), oldSerde));
          } catch (MetaException ex) {
            throw new HiveException(ex);
          }
        }
      }
    } else if (alterTbl.getOp() == AlterTableDesc.AlterTableTypes.ADDFILEFORMAT) {
      StorageDescriptor sd = retrieveStorageDescriptor(tbl, part);
      // if orc table, restrict changing the file format as it can break schema evolution
      if (isSchemaEvolutionEnabled(tbl) &&
          sd.getInputFormat().equals(OrcInputFormat.class.getName())
          && !alterTbl.getInputFormat().equals(OrcInputFormat.class.getName())) {
        throw new HiveException(ErrorMsg.CANNOT_CHANGE_FILEFORMAT, "ORC", alterTbl.getOldName());
      }
      sd.setInputFormat(alterTbl.getInputFormat());
      sd.setOutputFormat(alterTbl.getOutputFormat());
      if (alterTbl.getSerdeName() != null) {
        sd.getSerdeInfo().setSerializationLib(alterTbl.getSerdeName());
      }
    } else if (alterTbl.getOp() == AlterTableDesc.AlterTableTypes.ADDCLUSTERSORTCOLUMN) {
      StorageDescriptor sd = retrieveStorageDescriptor(tbl, part);
      // validate sort columns and bucket columns
      List<String> columns = Utilities.getColumnNamesFromFieldSchema(tbl
          .getCols());
      if (!alterTbl.isTurnOffSorting()) {
        Utilities.validateColumnNames(columns, alterTbl.getBucketColumns());
      }
      if (alterTbl.getSortColumns() != null) {
        Utilities.validateColumnNames(columns, Utilities
            .getColumnNamesFromSortCols(alterTbl.getSortColumns()));
      }

      if (alterTbl.isTurnOffSorting()) {
        sd.setSortCols(new ArrayList<Order>());
      } else if (alterTbl.getNumberBuckets() == -1) {
        // -1 buckets means to turn off bucketing
        sd.setBucketCols(new ArrayList<String>());
        sd.setNumBuckets(-1);
        sd.setSortCols(new ArrayList<Order>());
      } else {
        sd.setBucketCols(alterTbl.getBucketColumns());
        sd.setNumBuckets(alterTbl.getNumberBuckets());
        sd.setSortCols(alterTbl.getSortColumns());
      }
    } else if (alterTbl.getOp() == AlterTableDesc.AlterTableTypes.ALTERLOCATION) {
      StorageDescriptor sd = retrieveStorageDescriptor(tbl, part);
      String newLocation = alterTbl.getNewLocation();
      try {
        URI locUri = new URI(newLocation);
        if (!new Path(locUri).isAbsolute()) {
          throw new HiveException(ErrorMsg.BAD_LOCATION_VALUE, newLocation);
        }
        sd.setLocation(newLocation);
      } catch (URISyntaxException e) {
        throw new HiveException(e);
      }
      environmentContext.getProperties().remove(StatsSetupConst.DO_NOT_UPDATE_STATS);

    } else if (alterTbl.getOp() == AlterTableDesc.AlterTableTypes.ADDSKEWEDBY) {
      // Validation's been done at compile time. no validation is needed here.
      List<String> skewedColNames = null;
      List<List<String>> skewedValues = null;

      if (alterTbl.isTurnOffSkewed()) {
        // Convert skewed table to non-skewed table.
        skewedColNames = new ArrayList<String>();
        skewedValues = new ArrayList<List<String>>();
      } else {
        skewedColNames = alterTbl.getSkewedColNames();
        skewedValues = alterTbl.getSkewedColValues();
      }

      if ( null == tbl.getSkewedInfo()) {
        // Convert non-skewed table to skewed table.
        SkewedInfo skewedInfo = new SkewedInfo();
        skewedInfo.setSkewedColNames(skewedColNames);
        skewedInfo.setSkewedColValues(skewedValues);
        tbl.setSkewedInfo(skewedInfo);
      } else {
        tbl.setSkewedColNames(skewedColNames);
        tbl.setSkewedColValues(skewedValues);
      }

      tbl.setStoredAsSubDirectories(alterTbl.isStoredAsSubDirectories());
    } else if (alterTbl.getOp() == AlterTableDesc.AlterTableTypes.ALTERSKEWEDLOCATION) {
      // process location one-by-one
      Map<List<String>,String> locMaps = alterTbl.getSkewedLocations();
      Set<List<String>> keys = locMaps.keySet();
      for(List<String> key:keys){
        String newLocation = locMaps.get(key);
        try {
          URI locUri = new URI(newLocation);
          if (part != null) {
            List<String> slk = new ArrayList<String>(key);
            part.setSkewedValueLocationMap(slk, locUri.toString());
          } else {
            List<String> slk = new ArrayList<String>(key);
            tbl.setSkewedValueLocationMap(slk, locUri.toString());
          }
        } catch (URISyntaxException e) {
          throw new HiveException(e);
        }
      }

      environmentContext.getProperties().remove(StatsSetupConst.DO_NOT_UPDATE_STATS);
    } else if (alterTbl.getOp() == AlterTableTypes.ALTERBUCKETNUM) {
      if (part != null) {
        if (part.getBucketCount() == alterTbl.getNumberBuckets()) {
          return null;
        }
        part.setBucketCount(alterTbl.getNumberBuckets());
      } else {
        if (tbl.getNumBuckets() == alterTbl.getNumberBuckets()) {
          return null;
        }
        tbl.setNumBuckets(alterTbl.getNumberBuckets());
      }
    } else {
      throw new HiveException(ErrorMsg.UNSUPPORTED_ALTER_TBL_OP, alterTbl.getOp().toString());
    }

    return null;
  }

  private List<Task<?>> alterTableDropProps(AlterTableDesc alterTbl, Table tbl,
      Partition part, EnvironmentContext environmentContext) throws HiveException {
    if (StatsSetupConst.USER.equals(environmentContext.getProperties()
        .get(StatsSetupConst.STATS_GENERATED))) {
      // drop a stats parameter, which triggers recompute stats update automatically
      environmentContext.getProperties().remove(StatsSetupConst.DO_NOT_UPDATE_STATS);
    }

    List<Task<?>> result = null;
    if (part == null) {
      Set<String> removedSet = alterTbl.getProps().keySet();
      boolean isFromMmTable = MetaStoreUtils.isInsertOnlyTable(tbl.getParameters()),
          isRemoved = MetaStoreUtils.isRemovedInsertOnlyTable(removedSet);
      if (isFromMmTable && isRemoved) {
        result = generateRemoveMmTasks(tbl);
      }
    }
    Iterator<String> keyItr = alterTbl.getProps().keySet().iterator();
    while (keyItr.hasNext()) {
      if (part != null) {
        part.getTPartition().getParameters().remove(keyItr.next());
      } else {
        tbl.getTTable().getParameters().remove(keyItr.next());
      }
    }
    return result;
  }

  private List<Task<?>> generateRemoveMmTasks(Table tbl) throws HiveException {
    // To avoid confusion from nested MM directories when table is converted back and forth, we
    // want to rename mm_ dirs to remove the prefix; however, given the unpredictable nested
    // directory handling in Hive/MR, we will instead move all the files into the root directory.
    // We will also delete any directories that are not committed. 
    // Note that this relies on locks. Note also that we only do the renames AFTER the metastore
    // operation commits. Deleting uncommitted things is safe, but moving stuff before we convert
    // could cause data loss.
    List<Path> allMmDirs = new ArrayList<>();
    if (tbl.isStoredAsSubDirectories()) {
      // TODO: support this? we only bail because it's a PITA and hardly anyone seems to care.
      throw new HiveException("Converting list bucketed tables stored as subdirectories "
          + " to and from MM is not supported");
    }
    List<String> bucketCols = tbl.getBucketCols();
    if (bucketCols != null && !bucketCols.isEmpty()
        && HiveConf.getBoolVar(conf, ConfVars.HIVE_STRICT_CHECKS_BUCKETING)) {
      throw new HiveException("Converting bucketed tables from MM is not supported by default; "
          + "copying files from multiple MM directories may potentially break the buckets. You "
          + "can set " + ConfVars.HIVE_STRICT_CHECKS_BUCKETING.varname
          + " to false for this query if you want to force the conversion.");
    }
    Hive db = getHive();
    String value = conf.get(ValidTxnList.VALID_TXNS_KEY);
    ValidTxnList validTxnList = value == null ? new ValidReadTxnList() : new ValidReadTxnList(value);
    if (tbl.getPartitionKeys().size() > 0) {
      PartitionIterable parts = new PartitionIterable(db, tbl, null,
          HiveConf.getIntVar(conf, ConfVars.METASTORE_BATCH_RETRIEVE_MAX));
      Iterator<Partition> partIter = parts.iterator();
      while (partIter.hasNext()) {
        Partition part = partIter.next();
        checkMmLb(part);
        handleRemoveMm(part.getDataLocation(), validTxnList, allMmDirs);
      }
    } else {
      checkMmLb(tbl);
      handleRemoveMm(tbl.getDataLocation(), validTxnList, allMmDirs);
    }
    List<Path> targetPaths = new ArrayList<>(allMmDirs.size());
    List<String> targetPrefix = new ArrayList<>(allMmDirs.size());
    int prefixLen = JavaUtils.DELTA_PREFIX.length();
    for (int i = 0; i < allMmDirs.size(); ++i) {
      Path src = allMmDirs.get(i);
      Path tgt = src.getParent();
      String prefix = src.getName().substring(prefixLen + 1) + "_";
      Utilities.LOG14535.info("Will move " + src + " to " + tgt + " (prefix " + prefix + ")");
      targetPaths.add(tgt);
      targetPrefix.add(prefix);
    }
    // Don't set inputs and outputs - the locks have already been taken so it's pointless.
    MoveWork mw = new MoveWork(null, null, null, null, false);
    mw.setMultiFilesDesc(new LoadMultiFilesDesc(
        allMmDirs, targetPaths, targetPrefix, true, null, null));
    return Lists.<Task<?>>newArrayList(TaskFactory.get(mw, conf));
  }

  private void checkMmLb(Table tbl) throws HiveException {
    if (!tbl.isStoredAsSubDirectories()) return;
    // TODO: support this?
    throw new HiveException("Converting list bucketed tables stored as subdirectories "
        + " to and from MM is not supported");
  }

  private void checkMmLb(Partition part) throws HiveException {
    if (!part.isStoredAsSubDirectories()) return;
    // TODO: support this?
    throw new HiveException("Converting list bucketed tables stored as subdirectories "
        + " to and from MM is not supported. Please create a table in the desired format.");
  }

  private void handleRemoveMm(
      Path path, ValidTxnList validTxnList, List<Path> result) throws HiveException {
    // Note: doesn't take LB into account; that is not presently supported here (throws above).
    try {
      FileSystem fs = path.getFileSystem(conf);
      for (FileStatus file : fs.listStatus(path)) {
        Path childPath = file.getPath();
        if (!file.isDirectory()) {
          ensureDelete(fs, childPath, "a non-directory file");
          continue;
        }
        Long writeId = JavaUtils.extractTxnId(childPath);
        if (writeId == null) {
          ensureDelete(fs, childPath, "an unknown directory");
        } else if (!validTxnList.isTxnValid(writeId)) {
          // Assume no concurrent active writes - we rely on locks here. We could check and fail.
          ensureDelete(fs, childPath, "an uncommitted directory");
        } else {
          result.add(childPath);
        }
      }
    } catch (IOException ex) {
      throw new HiveException(ex);
    }
  }

  private static void ensureDelete(FileSystem fs, Path path, String what) throws IOException {
    Utilities.LOG14535.info("Deleting " + what + " " + path);
    try {
      if (!fs.delete(path, true)) throw new IOException("delete returned false");
    } catch (Exception ex) {
      String error = "Couldn't delete " + path + "; cannot remove MM setting from the table";
      LOG.error(error, ex);
      throw (ex instanceof IOException) ? (IOException)ex : new IOException(ex);
    }
  }

  private List<Task<?>> generateAddMmTasks(Table tbl) throws HiveException {
    // We will move all the files in the table/partition directories into the first MM
    // directory, then commit the first write ID.
    List<Path> srcs = new ArrayList<>(), tgts = new ArrayList<>();
    long mmWriteId = 0;
    try {
      HiveTxnManager txnManager = SessionState.get().getTxnMgr();
      if (txnManager.isTxnOpen()) {
        mmWriteId = txnManager.getCurrentTxnId();
      } else {
        mmWriteId = txnManager.openTxn(new Context(conf), conf.getUser());
        txnManager.commitTxn();
      }
    } catch (Exception e) {
      String errorMessage = "FAILED: Error in acquiring locks: " + e.getMessage();
      console.printError(errorMessage, "\n"
          + org.apache.hadoop.util.StringUtils.stringifyException(e));
    }
    int stmtId = 0;
    String mmDir = AcidUtils.deltaSubdir(mmWriteId, mmWriteId, stmtId);
    Hive db = getHive();
    if (tbl.getPartitionKeys().size() > 0) {
      PartitionIterable parts = new PartitionIterable(db, tbl, null,
          HiveConf.getIntVar(conf, ConfVars.METASTORE_BATCH_RETRIEVE_MAX));
      Iterator<Partition> partIter = parts.iterator();
      while (partIter.hasNext()) {
        Partition part = partIter.next();
        checkMmLb(part);
        Path src = part.getDataLocation(), tgt = new Path(src, mmDir);
        srcs.add(src);
        tgts.add(tgt);
        Utilities.LOG14535.info("Will move " + src + " to " + tgt);
      }
    } else {
      checkMmLb(tbl);
      Path src = tbl.getDataLocation(), tgt = new Path(src, mmDir);
      srcs.add(src);
      tgts.add(tgt);
      Utilities.LOG14535.info("Will move " + src + " to " + tgt);
    }
    // Don't set inputs and outputs - the locks have already been taken so it's pointless.
    MoveWork mw = new MoveWork(null, null, null, null, false);
    mw.setMultiFilesDesc(new LoadMultiFilesDesc(srcs, tgts, true, null, null));
    ImportCommitWork icw = new ImportCommitWork(tbl.getDbName(), tbl.getTableName(), mmWriteId, stmtId);
    Task<?> mv = TaskFactory.get(mw, conf), ic = TaskFactory.get(icw, conf);
    mv.addDependentTask(ic);
    return Lists.<Task<?>>newArrayList(mv);
  }

  private List<Task<?>> alterTableAddProps(AlterTableDesc alterTbl, Table tbl,
      Partition part, EnvironmentContext environmentContext) throws HiveException {
    if (StatsSetupConst.USER.equals(environmentContext.getProperties()
        .get(StatsSetupConst.STATS_GENERATED))) {
      environmentContext.getProperties().remove(StatsSetupConst.DO_NOT_UPDATE_STATS);
    }
    if(alterTbl.getProps().containsKey(ParquetTableUtils.PARQUET_INT96_WRITE_ZONE_PROPERTY)) {
      NanoTimeUtils.validateTimeZone(
          alterTbl.getProps().get(ParquetTableUtils.PARQUET_INT96_WRITE_ZONE_PROPERTY));
    }
    List<Task<?>> result = null;
    if (part != null) {
      part.getTPartition().getParameters().putAll(alterTbl.getProps());
    } else {
      boolean isFromMmTable = MetaStoreUtils.isInsertOnlyTable(tbl.getParameters());
      Boolean isToMmTable = MetaStoreUtils.isToInsertOnlyTable(alterTbl.getProps());
      if (isToMmTable != null) {
        if (!isFromMmTable && isToMmTable) {
          result = generateAddMmTasks(tbl);
        } else if (isFromMmTable && !isToMmTable) {
          result = generateRemoveMmTasks(tbl);
        }
      }
      tbl.getTTable().getParameters().putAll(alterTbl.getProps());
    }
    return result;
  }

  private int dropConstraint(Hive db, AlterTableDesc alterTbl)
          throws SemanticException, HiveException {
    try {
     db.dropConstraint(Utilities.getDatabaseName(alterTbl.getOldName()),
       Utilities.getTableName(alterTbl.getOldName()),
         alterTbl.getConstraintName());
     } catch (NoSuchObjectException e) {
       throw new HiveException(e);
     }
    return 0;
  }

  private int addConstraints(Hive db, AlterTableDesc alterTbl)
           throws SemanticException, HiveException {
    try {
      // This is either an alter table add foreign key or add primary key command.
      if (alterTbl.getForeignKeyCols() != null
              && !alterTbl.getForeignKeyCols().isEmpty()) {
        db.addForeignKey(alterTbl.getForeignKeyCols());
      }
      if (alterTbl.getPrimaryKeyCols() != null
              && !alterTbl.getPrimaryKeyCols().isEmpty()) {
        db.addPrimaryKey(alterTbl.getPrimaryKeyCols());
      }
      if (alterTbl.getUniqueConstraintCols() != null
              && !alterTbl.getUniqueConstraintCols().isEmpty()) {
        db.addUniqueConstraint(alterTbl.getUniqueConstraintCols());
      }
      if (alterTbl.getNotNullConstraintCols() != null
              && !alterTbl.getNotNullConstraintCols().isEmpty()) {
        db.addNotNullConstraint(alterTbl.getNotNullConstraintCols());
      }
    } catch (NoSuchObjectException e) {
      throw new HiveException(e);
    }
    return 0;
  }

   /**
   * Drop a given table or some partitions. DropTableDesc is currently used for both.
   *
   * @param db
   *          The database in question.
   * @param dropTbl
   *          This is the table we're dropping.
   * @throws HiveException
   *           Throws this exception if an unexpected error occurs.
   */
  private void dropTableOrPartitions(Hive db, DropTableDesc dropTbl) throws HiveException {
    // We need to fetch the table before it is dropped so that it can be passed to
    // post-execution hook
    Table tbl = null;
    try {
      tbl = db.getTable(dropTbl.getTableName());
    } catch (InvalidTableException e) {
      // drop table is idempotent
    }

    if (dropTbl.getPartSpecs() == null) {
      dropTable(db, tbl, dropTbl);
    } else {
      dropPartitions(db, tbl, dropTbl);
    }
  }

  private void dropPartitions(Hive db, Table tbl, DropTableDesc dropTbl) throws HiveException {

    ReplicationSpec replicationSpec = dropTbl.getReplicationSpec();
    if (replicationSpec.isInReplicationScope()){
      /**
       * ALTER TABLE DROP PARTITION ... FOR REPLICATION(x) behaves as a DROP PARTITION IF OLDER THAN x
       *
       * So, we check each partition that matches our DropTableDesc.getPartSpecs(), and drop it only
       * if it's older than the event that spawned this replicated request to drop partition
       */
      // TODO: Current implementation of replication will result in DROP_PARTITION under replication
      // scope being called per-partition instead of multiple partitions. However, to be robust, we
      // must still handle the case of multiple partitions in case this assumption changes in the
      // future. However, if this assumption changes, we will not be very performant if we fetch
      // each partition one-by-one, and then decide on inspection whether or not this is a candidate
      // for dropping. Thus, we need a way to push this filter (replicationSpec.allowEventReplacementInto)
      // to the  metastore to allow it to do drop a partition or not, depending on a Predicate on the
      // parameter key values.
      for (DropTableDesc.PartSpec partSpec : dropTbl.getPartSpecs()){
        try {
          for (Partition p : Iterables.filter(
              db.getPartitionsByFilter(tbl, partSpec.getPartSpec().getExprString()),
              replicationSpec.allowEventReplacementInto())){
            db.dropPartition(tbl.getDbName(),tbl.getTableName(),p.getValues(),true);
          }
        } catch (NoSuchObjectException e){
          // ignore NSOE because that means there's nothing to drop.
        } catch (Exception e) {
          throw new HiveException(e.getMessage(), e);
        }
      }
      return;
    }

    // ifExists is currently verified in DDLSemanticAnalyzer
    List<Partition> droppedParts
        = db.dropPartitions(dropTbl.getTableName(),
                            dropTbl.getPartSpecs(),
                            PartitionDropOptions.instance()
                                                .deleteData(true)
                                                .ifExists(true)
                                                .purgeData(dropTbl.getIfPurge()));
    for (Partition partition : droppedParts) {
      console.printInfo("Dropped the partition " + partition.getName());
      // We have already locked the table, don't lock the partitions.
      addIfAbsentByName(new WriteEntity(partition, WriteEntity.WriteType.DDL_NO_LOCK));
    };
  }

  private void dropTable(Hive db, Table tbl, DropTableDesc dropTbl) throws HiveException {
    // This is a true DROP TABLE
    if (tbl != null) {
      if (tbl.isView()) {
        if (!dropTbl.getExpectView()) {
          if (dropTbl.getIfExists()) {
            return;
          }
          if (dropTbl.getExpectMaterializedView()) {
            throw new HiveException("Cannot drop a view with DROP MATERIALIZED VIEW");
          } else {
            throw new HiveException("Cannot drop a view with DROP TABLE");
          }
        }
      } else if (tbl.isMaterializedView()) {
        if (!dropTbl.getExpectMaterializedView()) {
          if (dropTbl.getIfExists()) {
            return;
          }
          if (dropTbl.getExpectView()) {
            throw new HiveException("Cannot drop a materialized view with DROP VIEW");
          } else {
            throw new HiveException("Cannot drop a materialized view with DROP TABLE");
          }
        }
      } else {
        if (dropTbl.getExpectView()) {
          if (dropTbl.getIfExists()) {
            return;
          }
          throw new HiveException(
              "Cannot drop a base table with DROP VIEW");
        } else if (dropTbl.getExpectMaterializedView()) {
          if (dropTbl.getIfExists()) {
            return;
          }
          throw new HiveException(
              "Cannot drop a base table with DROP MATERIALIZED VIEW");
        }
      }
    }

    ReplicationSpec replicationSpec = dropTbl.getReplicationSpec();
    if ((tbl!= null) && replicationSpec.isInReplicationScope()){
      /**
       * DROP TABLE FOR REPLICATION behaves differently from DROP TABLE IF EXISTS - it more closely
       * matches a DROP TABLE IF OLDER THAN(x) semantic.
       *
       * Ideally, commands executed under the scope of replication need to be idempotent and resilient
       * to repeats. What can happen, sometimes, is that a drone processing a replication task can
       * have been abandoned for not returning in time, but still execute its task after a while,
       * which should not result in it mucking up data that has been impressed later on. So, for eg.,
       * if we create partition P1, followed by droppping it, followed by creating it yet again,
       * the replication of that drop should not drop the newer partition if it runs after the destination
       * object is already in the newer state.
       *
       * Thus, we check the replicationSpec.allowEventReplacementInto to determine whether or not we can
       * drop the object in question(will return false if object is newer than the event, true if not)
       *
       * In addition, since DROP TABLE FOR REPLICATION can result in a table not being dropped, while DROP
       * TABLE will always drop the table, and the included partitions, DROP TABLE FOR REPLICATION must
       * do one more thing - if it does not drop the table because the table is in a newer state, it must
       * drop the partitions inside it that are older than this event. To wit, DROP TABLE FOR REPL
       * acts like a recursive DROP TABLE IF OLDER.
       */
      if (!replicationSpec.allowEventReplacementInto(tbl.getParameters())){
        // Drop occured as part of replicating a drop, but the destination
        // table was newer than the event being replicated. Ignore, but drop
        // any partitions inside that are older.
        if (tbl.isPartitioned()){

          PartitionIterable partitions = new PartitionIterable(db,tbl,null,
                  conf.getIntVar(HiveConf.ConfVars.METASTORE_BATCH_RETRIEVE_MAX));

          for (Partition p : Iterables.filter(partitions, replicationSpec.allowEventReplacementInto())){
            db.dropPartition(tbl.getDbName(),tbl.getTableName(),p.getValues(),true);
          }
        }
        LOG.debug("DDLTask: Drop Table is skipped as table {} is newer than update", dropTbl.getTableName());
        return; // table is newer, leave it be.
      }
    }

    // drop the table
    db.dropTable(dropTbl.getTableName(), dropTbl.getIfPurge());
    if (tbl != null) {
      // Remove from cache if it is a materialized view
      if (tbl.isMaterializedView()) {
        HiveMaterializedViewsRegistry.get().dropMaterializedView(tbl);
      }
      // We have already locked the table in DDLSemanticAnalyzer, don't do it again here
      addIfAbsentByName(new WriteEntity(tbl, WriteEntity.WriteType.DDL_NO_LOCK));
    }
  }

  /**
   * Update last_modified_by and last_modified_time parameters in parameter map.
   *
   * @param params
   *          Parameters.
   * @param conf
   *          HiveConf of session
   */
  private boolean updateModifiedParameters(Map<String, String> params, HiveConf conf) throws HiveException {
    String user = null;
    user = SessionState.getUserFromAuthenticator();
    params.put("last_modified_by", user);
    params.put("last_modified_time", Long.toString(System.currentTimeMillis() / 1000));
    return true;
  }

  private void validateSerDe(String serdeName) throws HiveException {
    validateSerDe(serdeName, conf);
  }

  /**
   * Check if the given serde is valid.
   */
  public static void validateSerDe(String serdeName, HiveConf conf) throws HiveException {
    try {

      Deserializer d = ReflectionUtil.newInstance(conf.getClassByName(serdeName).
          asSubclass(Deserializer.class), conf);
      if (d != null) {
        LOG.debug("Found class for " + serdeName);
      }
    } catch (Exception e) {
      throw new HiveException("Cannot validate serde: " + serdeName, e);
    }
  }

  /**
   * Create a Database
   * @param db
   * @param crtDb
   * @return Always returns 0
   * @throws HiveException
   */
  private int createDatabase(Hive db, CreateDatabaseDesc crtDb)
      throws HiveException {
    Database database = new Database();
    database.setName(crtDb.getName());
    database.setDescription(crtDb.getComment());
    database.setLocationUri(crtDb.getLocationUri());
    database.setParameters(crtDb.getDatabaseProperties());
    database.setOwnerName(SessionState.getUserFromAuthenticator());
    database.setOwnerType(PrincipalType.USER);
    try {
      if (!Utilities.isDefaultNameNode(conf)) {
        makeLocationQualified(database);
      }
      db.createDatabase(database, crtDb.getIfNotExists());
    }
    catch (AlreadyExistsException ex) {
      //it would be better if AlreadyExistsException had an errorCode field....
      throw new HiveException(ex, ErrorMsg.DATABSAE_ALREADY_EXISTS, crtDb.getName());
    }
    return 0;
  }

  /**
   * Drop a Database
   * @param db
   * @param dropDb
   * @return Always returns 0
   * @throws HiveException
   */
  private int dropDatabase(Hive db, DropDatabaseDesc dropDb)
      throws HiveException {
    try {
      String dbName = dropDb.getDatabaseName();
      db.dropDatabase(dbName, true, dropDb.getIfExists(), dropDb.isCasdade());
      // Unregister the functions as well
      if (dropDb.isCasdade()) {
        FunctionRegistry.unregisterPermanentFunctions(dbName);
      }
    }
    catch (NoSuchObjectException ex) {
      throw new HiveException(ex, ErrorMsg.DATABASE_NOT_EXISTS, dropDb.getDatabaseName());
    }
    return 0;
  }

  /**
   * Switch to a different Database
   * @param db
   * @param switchDb
   * @return Always returns 0
   * @throws HiveException
   */
  private int switchDatabase(Hive db, SwitchDatabaseDesc switchDb)
      throws HiveException {
    String dbName = switchDb.getDatabaseName();
    if (!db.databaseExists(dbName)) {
      throw new HiveException(ErrorMsg.DATABASE_NOT_EXISTS, dbName);
    }
    SessionState.get().setCurrentDatabase(dbName);

    // set database specific parameters
    Database database = db.getDatabase(dbName);
    assert(database != null);
    Map<String, String> dbParams = database.getParameters();
    if (dbParams != null) {
      for (HiveConf.ConfVars var: HiveConf.dbVars) {
        String newValue = dbParams.get(var.varname);
        if (newValue != null) {
          LOG.info("Changing " + var.varname +
              " from " + conf.getVar(var) + " to " + newValue);
          conf.setVar(var, newValue);
        }
      }
    }

    return 0;
  }

  /**
   * Create a new table.
   *
   * @param db
   *          The database in question.
   * @param crtTbl
   *          This is the table we're creating.
   * @return Returns 0 when execution succeeds and above 0 if it fails.
   * @throws HiveException
   *           Throws this exception if an unexpected error occurs.
   */
  private int createTable(Hive db, CreateTableDesc crtTbl) throws HiveException {
    // create the table
    Table tbl = crtTbl.toTable(conf);
    List<SQLPrimaryKey> primaryKeys = crtTbl.getPrimaryKeys();
    List<SQLForeignKey> foreignKeys = crtTbl.getForeignKeys();
    List<SQLUniqueConstraint> uniqueConstraints = crtTbl.getUniqueConstraints();
    List<SQLNotNullConstraint> notNullConstraints = crtTbl.getNotNullConstraints();
    LOG.info("creating table " + tbl.getDbName() + "." + tbl.getTableName() + " on " +
            tbl.getDataLocation());

    if (crtTbl.getReplicationSpec().isInReplicationScope() && (!crtTbl.getReplaceMode())){
      // if this is a replication spec, then replace-mode semantics might apply.
      // if we're already asking for a table replacement, then we can skip this check.
      // however, otherwise, if in replication scope, and we've not been explicitly asked
      // to replace, we should check if the object we're looking at exists, and if so,
      // trigger replace-mode semantics.
      Table existingTable = db.getTable(tbl.getDbName(), tbl.getTableName(), false);
      if (existingTable != null){
        if (crtTbl.getReplicationSpec().allowEventReplacementInto(existingTable.getParameters())){
          crtTbl.setReplaceMode(true); // we replace existing table.
        } else {
          LOG.debug("DDLTask: Create Table is skipped as table {} is newer than update",
                  crtTbl.getTableName());
          return 0; // no replacement, the existing table state is newer than our update.
        }
      }
    }

    // create the table
    if (crtTbl.getReplaceMode()) {
      // replace-mode creates are really alters using CreateTableDesc.
      try {
        db.alterTable(tbl.getDbName()+"."+tbl.getTableName(),tbl,null);
      } catch (InvalidOperationException e) {
        throw new HiveException("Unable to alter table. " + e.getMessage(), e);
      }
    } else {
      if ((foreignKeys != null && foreignKeys.size() > 0 ) ||
          (primaryKeys != null && primaryKeys.size() > 0) ||
          (uniqueConstraints != null && uniqueConstraints.size() > 0) ||
          (notNullConstraints != null && notNullConstraints.size() > 0)) {
        db.createTable(tbl, crtTbl.getIfNotExists(), primaryKeys, foreignKeys,
                uniqueConstraints, notNullConstraints);
      } else {
        db.createTable(tbl, crtTbl.getIfNotExists());
      }
      Long mmWriteId = crtTbl.getInitialMmWriteId();
      if (crtTbl.isCTAS() || mmWriteId != null) {
        Table createdTable = db.getTable(tbl.getDbName(), tbl.getTableName());
        if (crtTbl.isCTAS()) {
          DataContainer dc = new DataContainer(createdTable.getTTable());
          SessionState.get().getLineageState().setLineage(
                  createdTable.getPath(), dc, createdTable.getCols()
          );
        }
      }
    }
    addIfAbsentByName(new WriteEntity(tbl, WriteEntity.WriteType.DDL_NO_LOCK));
    return 0;
  }


  /**
   * Create a new table like an existing table.
   *
   * @param db
   *          The database in question.
   * @param crtTbl
   *          This is the table we're creating.
   * @return Returns 0 when execution succeeds and above 0 if it fails.
   * @throws HiveException
   *           Throws this exception if an unexpected error occurs.
   */
  private int createTableLike(Hive db, CreateTableLikeDesc crtTbl) throws Exception {
    // Get the existing table
    Table oldtbl = db.getTable(crtTbl.getLikeTableName());
    Table tbl;
    if (oldtbl.getTableType() == TableType.VIRTUAL_VIEW ||
        oldtbl.getTableType() == TableType.MATERIALIZED_VIEW) {
      String targetTableName = crtTbl.getTableName();
      tbl=db.newTable(targetTableName);

      if (crtTbl.getTblProps() != null) {
        tbl.getTTable().getParameters().putAll(crtTbl.getTblProps());
      }

      tbl.setTableType(TableType.MANAGED_TABLE);

      if (crtTbl.isExternal()) {
        tbl.setProperty("EXTERNAL", "TRUE");
        tbl.setTableType(TableType.EXTERNAL_TABLE);
      }

      tbl.setFields(oldtbl.getCols());
      tbl.setPartCols(oldtbl.getPartCols());

      if (crtTbl.getDefaultSerName() == null) {
        LOG.info("Default to LazySimpleSerDe for table " + crtTbl.getTableName());
        tbl.setSerializationLib(org.apache.hadoop.hive.serde2.lazy.LazySimpleSerDe.class.getName());
      } else {
        // let's validate that the serde exists
        validateSerDe(crtTbl.getDefaultSerName());
        tbl.setSerializationLib(crtTbl.getDefaultSerName());
      }

      if (crtTbl.getDefaultSerdeProps() != null) {
        Iterator<Entry<String, String>> iter = crtTbl.getDefaultSerdeProps().entrySet()
            .iterator();
        while (iter.hasNext()) {
          Entry<String, String> m = iter.next();
          tbl.setSerdeParam(m.getKey(), m.getValue());
        }
      }

      tbl.setInputFormatClass(crtTbl.getDefaultInputFormat());
      tbl.setOutputFormatClass(crtTbl.getDefaultOutputFormat());

      tbl.getTTable().getSd().setInputFormat(
          tbl.getInputFormatClass().getName());
      tbl.getTTable().getSd().setOutputFormat(
          tbl.getOutputFormatClass().getName());
    } else {
      tbl=oldtbl;

      // find out database name and table name of target table
      String targetTableName = crtTbl.getTableName();
      String[] names = Utilities.getDbTableName(targetTableName);

      tbl.setDbName(names[0]);
      tbl.setTableName(names[1]);

      // using old table object, hence reset the owner to current user for new table.
      tbl.setOwner(SessionState.getUserFromAuthenticator());

      if (crtTbl.getLocation() != null) {
        tbl.setDataLocation(new Path(crtTbl.getLocation()));
      } else {
        tbl.unsetDataLocation();
      }

      Class<? extends Deserializer> serdeClass = oldtbl.getDeserializerClass();

      Map<String, String> params = tbl.getParameters();
      // We should copy only those table parameters that are specified in the config.
      SerDeSpec spec = AnnotationUtils.getAnnotation(serdeClass, SerDeSpec.class);
      String paramsStr = HiveConf.getVar(conf, HiveConf.ConfVars.DDL_CTL_PARAMETERS_WHITELIST);

      Set<String> retainer = new HashSet<String>();
      // for non-native table, property storage_handler should be retained
      retainer.add(META_TABLE_STORAGE);
      if (spec != null && spec.schemaProps() != null) {
        retainer.addAll(Arrays.asList(spec.schemaProps()));
      }
      if (paramsStr != null) {
        retainer.addAll(Arrays.asList(paramsStr.split(",")));
      }
      if (!retainer.isEmpty()) {
        params.keySet().retainAll(retainer);
      } else {
        params.clear();
      }

      if (crtTbl.getTblProps() != null) {
        params.putAll(crtTbl.getTblProps());
      }

      if (crtTbl.isUserStorageFormat()) {
        tbl.setInputFormatClass(crtTbl.getDefaultInputFormat());
        tbl.setOutputFormatClass(crtTbl.getDefaultOutputFormat());
        tbl.getTTable().getSd().setInputFormat(
        tbl.getInputFormatClass().getName());
        tbl.getTTable().getSd().setOutputFormat(
        tbl.getOutputFormatClass().getName());
        if (crtTbl.getDefaultSerName() == null) {
          LOG.info("Default to LazySimpleSerDe for like table " + crtTbl.getTableName());
          tbl.setSerializationLib(org.apache.hadoop.hive.serde2.lazy.LazySimpleSerDe.class.getName());
        } else {
          // let's validate that the serde exists
          validateSerDe(crtTbl.getDefaultSerName());
          tbl.setSerializationLib(crtTbl.getDefaultSerName());
        }
      }

      tbl.getTTable().setTemporary(crtTbl.isTemporary());

      if (crtTbl.isExternal()) {
        tbl.setProperty("EXTERNAL", "TRUE");
        tbl.setTableType(TableType.EXTERNAL_TABLE);
      } else {
        tbl.getParameters().remove("EXTERNAL");
      }
    }

    if (!Utilities.isDefaultNameNode(conf)) {
      // If location is specified - ensure that it is a full qualified name
      makeLocationQualified(tbl.getDbName(), tbl.getTTable().getSd(), tbl.getTableName(), conf);
    }

    if (crtTbl.getLocation() == null && !tbl.isPartitioned()
        && conf.getBoolVar(HiveConf.ConfVars.HIVESTATSAUTOGATHER)) {
      StatsSetupConst.setStatsStateForCreateTable(tbl.getTTable().getParameters(),
          MetaStoreUtils.getColumnNames(tbl.getCols()), StatsSetupConst.TRUE);
    }

    // create the table
    db.createTable(tbl, crtTbl.getIfNotExists());
    addIfAbsentByName(new WriteEntity(tbl, WriteEntity.WriteType.DDL_NO_LOCK));
    return 0;
  }

  /**
   * Create a new view.
   *
   * @param db
   *          The database in question.
   * @param crtView
   *          This is the view we're creating.
   * @return Returns 0 when execution succeeds and above 0 if it fails.
   * @throws HiveException
   *           Throws this exception if an unexpected error occurs.
   */
  private int createView(Hive db, CreateViewDesc crtView) throws HiveException {
    Table oldview = db.getTable(crtView.getViewName(), false);
    if (crtView.getOrReplace() && oldview != null) {
      if (!crtView.isMaterialized()) {
        // replace existing view
        // remove the existing partition columns from the field schema
        oldview.setViewOriginalText(crtView.getViewOriginalText());
        oldview.setViewExpandedText(crtView.getViewExpandedText());
        oldview.setFields(crtView.getSchema());
        if (crtView.getComment() != null) {
          oldview.setProperty("comment", crtView.getComment());
        }
        if (crtView.getTblProps() != null) {
          oldview.getTTable().getParameters().putAll(crtView.getTblProps());
        }
        oldview.setPartCols(crtView.getPartCols());
        if (crtView.getInputFormat() != null) {
          oldview.setInputFormatClass(crtView.getInputFormat());
        }
        if (crtView.getOutputFormat() != null) {
          oldview.setOutputFormatClass(crtView.getOutputFormat());
        }
        oldview.checkValidity(null);
        try {
          db.alterTable(crtView.getViewName(), oldview, null);
        } catch (InvalidOperationException e) {
          throw new HiveException(e);
        }
        addIfAbsentByName(new WriteEntity(oldview, WriteEntity.WriteType.DDL_NO_LOCK));
      } else {
        // This is a replace, so we need an exclusive lock
        addIfAbsentByName(new WriteEntity(oldview, WriteEntity.WriteType.DDL_EXCLUSIVE));
      }
    } else {
      // create new view
      Table tbl = db.newTable(crtView.getViewName());
      tbl.setViewOriginalText(crtView.getViewOriginalText());
      if (crtView.isMaterialized()) {
        tbl.setRewriteEnabled(crtView.isRewriteEnabled());
        tbl.setTableType(TableType.MATERIALIZED_VIEW);
      } else {
        tbl.setViewExpandedText(crtView.getViewExpandedText());
        tbl.setTableType(TableType.VIRTUAL_VIEW);
      }
      tbl.setSerializationLib(null);
      tbl.clearSerDeInfo();
      tbl.setFields(crtView.getSchema());
      if (crtView.getComment() != null) {
        tbl.setProperty("comment", crtView.getComment());
      }
      if (crtView.getTblProps() != null) {
        tbl.getTTable().getParameters().putAll(crtView.getTblProps());
      }

      if (crtView.getPartCols() != null) {
        tbl.setPartCols(crtView.getPartCols());
      }

      if (crtView.getInputFormat() != null) {
        tbl.setInputFormatClass(crtView.getInputFormat());
      }

      if (crtView.getOutputFormat() != null) {
        tbl.setOutputFormatClass(crtView.getOutputFormat());
      }

      if (crtView.isMaterialized()) {
        if (crtView.getLocation() != null) {
          tbl.setDataLocation(new Path(crtView.getLocation()));
        }
        // Short circuit the checks that the input format is valid, this is configured for all
        // materialized views and doesn't change so we don't need to check it constantly.
        tbl.getSd().setInputFormat(crtView.getInputFormat());
        tbl.getSd().setOutputFormat(crtView.getOutputFormat());
        tbl.getSd().setSerdeInfo(new SerDeInfo(crtView.getSerde(), crtView.getSerde(),
                crtView.getSerdeProps()));
      }

      db.createTable(tbl, crtView.getIfNotExists());
      // Add to cache if it is a materialized view
      if (tbl.isMaterializedView()) {
        HiveMaterializedViewsRegistry.get().addMaterializedView(tbl);
      }
      addIfAbsentByName(new WriteEntity(tbl, WriteEntity.WriteType.DDL_NO_LOCK));

      //set lineage info
      DataContainer dc = new DataContainer(tbl.getTTable());
      SessionState.get().getLineageState().setLineage(new Path(crtView.getViewName()), dc, tbl.getCols());
    }
    return 0;
  }

  private int truncateTable(Hive db, TruncateTableDesc truncateTableDesc) throws HiveException {

    if (truncateTableDesc.getColumnIndexes() != null) {
      ColumnTruncateWork truncateWork = new ColumnTruncateWork(
          truncateTableDesc.getColumnIndexes(), truncateTableDesc.getInputDir(),
          truncateTableDesc.getOutputDir());
      truncateWork.setListBucketingCtx(truncateTableDesc.getLbCtx());
      truncateWork.setMapperCannotSpanPartns(true);
      DriverContext driverCxt = new DriverContext();
      ColumnTruncateTask taskExec = new ColumnTruncateTask();
      taskExec.initialize(queryState, null, driverCxt, null);
      taskExec.setWork(truncateWork);
      taskExec.setQueryPlan(this.getQueryPlan());
      subtask = taskExec;
      int ret = taskExec.execute(driverCxt);
      if (subtask.getException() != null) {
        setException(subtask.getException());
      }
      return ret;
    }

    String tableName = truncateTableDesc.getTableName();
    Map<String, String> partSpec = truncateTableDesc.getPartSpec();

    if (!allowOperationInReplicationScope(db, tableName, partSpec, truncateTableDesc.getReplicationSpec())) {
      // no truncate, the table is missing either due to drop/rename which follows the truncate.
      // or the existing table is newer than our update.
      LOG.debug("DDLTask: Truncate Table/Partition is skipped as table {} / partition {} is newer than update",
              tableName,
              (partSpec == null) ? "null" : FileUtils.makePartName(new ArrayList(partSpec.keySet()), new ArrayList(partSpec.values())));
      return 0;
    }

    try {
      db.truncateTable(tableName, partSpec);
    } catch (Exception e) {
      throw new HiveException(e, ErrorMsg.GENERIC_ERROR);
    }
    return 0;
  }

  private int exchangeTablePartition(Hive db,
      AlterTableExchangePartition exchangePartition) throws HiveException {
    Map<String, String> partitionSpecs = exchangePartition.getPartitionSpecs();
    Table destTable = exchangePartition.getDestinationTable();
    Table sourceTable = exchangePartition.getSourceTable();
    List<Partition> partitions =
        db.exchangeTablePartitions(partitionSpecs, sourceTable.getDbName(),
        sourceTable.getTableName(),destTable.getDbName(),
        destTable.getTableName());

    for(Partition partition : partitions) {
      // Reuse the partition specs from dest partition since they should be the same
      work.getInputs().add(new ReadEntity(new Partition(sourceTable, partition.getSpec(), null)));

      addIfAbsentByName(new WriteEntity(new Partition(sourceTable, partition.getSpec(), null),
          WriteEntity.WriteType.DELETE));

      addIfAbsentByName(new WriteEntity(new Partition(destTable, partition.getSpec(), null),
          WriteEntity.WriteType.INSERT));
    }

    return 0;
  }

  @Override
  public StageType getType() {
    return StageType.DDL;
  }

  @Override
  public String getName() {
    return "DDL";
  }

   /**
   * Make location in specified sd qualified.
   *
   * @param databaseName
   *          Database name.
   * @param sd
   *          Storage descriptor.
   * @param name
   *          Object name.
   */
  public static void makeLocationQualified(String databaseName, StorageDescriptor sd,
      String name, HiveConf conf) throws HiveException {
    Path path = null;
    if (!sd.isSetLocation())
    {
      // Location is not set, leave it as-is if this is not a default DB
      if (databaseName.equalsIgnoreCase(MetaStoreUtils.DEFAULT_DATABASE_NAME))
      {
        // Default database name path is always ignored, use METASTOREWAREHOUSE and object name
        // instead
        path = new Path(HiveConf.getVar(conf, HiveConf.ConfVars.METASTOREWAREHOUSE), MetaStoreUtils.encodeTableName(name.toLowerCase()));
      }
    }
    else
    {
      path = new Path(sd.getLocation());
    }

    if (path != null)
    {
      sd.setLocation(Utilities.getQualifiedPath(conf, path));
    }
  }

   /**
   * Make qualified location for an index .
   *
   * @param crtIndex
   *          Create index descriptor.
   * @param name
   *          Object name.
   */
  private void makeLocationQualified(CreateIndexDesc crtIndex, String name) throws HiveException
  {
    Path path = null;
    if (crtIndex.getLocation() == null) {
      // Location is not set, leave it as-is if index doesn't belong to default DB
      // Currently all indexes are created in current DB only
      if (Utilities.getDatabaseName(name).equalsIgnoreCase(MetaStoreUtils.DEFAULT_DATABASE_NAME)) {
        // Default database name path is always ignored, use METASTOREWAREHOUSE and object name
        // instead
        String warehouse = HiveConf.getVar(conf, ConfVars.METASTOREWAREHOUSE);
        String tableName = Utilities.getTableName(name);
        path = new Path(warehouse, tableName.toLowerCase());
      }
    }
    else {
      path = new Path(crtIndex.getLocation());
    }

    if (path != null) {
      crtIndex.setLocation(Utilities.getQualifiedPath(conf, path));
    }
  }

   /**
   * Make qualified location for a database .
   *
   * @param database
   *          Database.
   */
  public static final String DATABASE_PATH_SUFFIX = ".db";
  private void makeLocationQualified(Database database) throws HiveException {
    if (database.isSetLocationUri()) {
      database.setLocationUri(Utilities.getQualifiedPath(conf, new Path(database.getLocationUri())));
    }
    else {
      // Location is not set we utilize METASTOREWAREHOUSE together with database name
      database.setLocationUri(
          Utilities.getQualifiedPath(conf, new Path(HiveConf.getVar(conf, HiveConf.ConfVars.METASTOREWAREHOUSE),
              database.getName().toLowerCase() + DATABASE_PATH_SUFFIX)));
    }
  }

  /**
   * Validate if the given table/partition is eligible for update
   *
   * @param db Database.
   * @param tableName Table name of format db.table
   * @param partSpec Partition spec for the partition
   * @param replicationSpec Replications specification
   *
   * @return boolean true if allow the operation
   * @throws HiveException
   */
  private boolean allowOperationInReplicationScope(Hive db, String tableName,
              Map<String, String> partSpec, ReplicationSpec replicationSpec) throws HiveException {
    if ((null == replicationSpec) || (!replicationSpec.isInReplicationScope())) {
      // Always allow the operation if it is not in replication scope.
      return true;
    }
    // If the table/partition exist and is older than the event, then just apply
    // the event else noop.
    Table existingTable = db.getTable(tableName, false);
    if ((existingTable != null)
            && replicationSpec.allowEventReplacementInto(existingTable.getParameters())) {
      // Table exists and is older than the update. Now, need to ensure if update allowed on the
      // partition.
      if (partSpec != null) {
        Partition existingPtn = db.getPartition(existingTable, partSpec, false);
        return ((existingPtn != null)
                && replicationSpec.allowEventReplacementInto(existingPtn.getParameters()));
      }

      // Replacement is allowed as the existing table is older than event
      return true;
    }

    // The table is missing either due to drop/rename which follows the operation.
    // Or the existing table is newer than our update. So, don't allow the update.
    return false;
  }

  public static boolean doesTableNeedLocation(Table tbl) {
    // TODO: If we are ok with breaking compatibility of existing 3rd party StorageHandlers,
    // this method could be moved to the HiveStorageHandler interface.
    boolean retval = true;
    if (tbl.getStorageHandler() != null) {
      String sh = tbl.getStorageHandler().toString();
      retval = !sh.equals("org.apache.hadoop.hive.hbase.HBaseStorageHandler")
              && !sh.equals(Constants.DRUID_HIVE_STORAGE_HANDLER_ID);
    }
    return retval;
  }
}<|MERGE_RESOLUTION|>--- conflicted
+++ resolved
@@ -3897,19 +3897,7 @@
       }
       sd.setCols(alterTbl.getNewCols());
     } else if (alterTbl.getOp() == AlterTableDesc.AlterTableTypes.ADDPROPS) {
-<<<<<<< HEAD
       return alterTableAddProps(alterTbl, tbl, part, environmentContext);
-=======
-      if (StatsSetupConst.USER.equals(environmentContext.getProperties()
-              .get(StatsSetupConst.STATS_GENERATED))) {
-        environmentContext.getProperties().remove(StatsSetupConst.DO_NOT_UPDATE_STATS);
-      }
-      if (part != null) {
-        part.getTPartition().getParameters().putAll(alterTbl.getProps());
-      } else {
-        tbl.getTTable().getParameters().putAll(alterTbl.getProps());
-      }
->>>>>>> b82d38aa
     } else if (alterTbl.getOp() == AlterTableDesc.AlterTableTypes.DROPPROPS) {
       return alterTableDropProps(alterTbl, tbl, part, environmentContext);
     } else if (alterTbl.getOp() == AlterTableDesc.AlterTableTypes.ADDSERDEPROPS) {
@@ -4255,10 +4243,6 @@
     if (StatsSetupConst.USER.equals(environmentContext.getProperties()
         .get(StatsSetupConst.STATS_GENERATED))) {
       environmentContext.getProperties().remove(StatsSetupConst.DO_NOT_UPDATE_STATS);
-    }
-    if(alterTbl.getProps().containsKey(ParquetTableUtils.PARQUET_INT96_WRITE_ZONE_PROPERTY)) {
-      NanoTimeUtils.validateTimeZone(
-          alterTbl.getProps().get(ParquetTableUtils.PARQUET_INT96_WRITE_ZONE_PROPERTY));
     }
     List<Task<?>> result = null;
     if (part != null) {
