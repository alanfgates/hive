/**
 * Licensed to the Apache Software Foundation (ASF) under one
 * or more contributor license agreements.  See the NOTICE file
 * distributed with this work for additional information
 * regarding copyright ownership.  The ASF licenses this file
 * to you under the Apache License, Version 2.0 (the
 * "License"); you may not use this file except in compliance
 * with the License.  You may obtain a copy of the License at
 *
 *     http://www.apache.org/licenses/LICENSE-2.0
 *
 * Unless required by applicable law or agreed to in writing, software
 * distributed under the License is distributed on an "AS IS" BASIS,
 * WITHOUT WARRANTIES OR CONDITIONS OF ANY KIND, either express or implied.
 * See the License for the specific language governing permissions and
 * limitations under the License.
 */
package org.apache.hadoop.hive.ql.optimizer;

import java.util.ArrayList;
import java.util.Collection;
import java.util.Collections;
import java.util.Comparator;
import java.util.HashMap;
import java.util.LinkedHashMap;
import java.util.List;
import java.util.Map;
import java.util.Map.Entry;
import java.util.Set;
import java.util.Stack;

import org.apache.hadoop.hive.common.StatsSetupConst;
import org.apache.hadoop.hive.common.type.HiveDecimal;
import org.apache.hadoop.hive.metastore.api.ColumnStatisticsData;
import org.apache.hadoop.hive.metastore.api.ColumnStatisticsObj;
import org.apache.hadoop.hive.metastore.api.DoubleColumnStatsData;
import org.apache.hadoop.hive.metastore.api.LongColumnStatsData;
import org.apache.hadoop.hive.ql.exec.ColumnInfo;
import org.apache.hadoop.hive.ql.exec.FetchTask;
import org.apache.hadoop.hive.ql.exec.FileSinkOperator;
import org.apache.hadoop.hive.ql.exec.FunctionRegistry;
import org.apache.hadoop.hive.ql.exec.GroupByOperator;
import org.apache.hadoop.hive.ql.exec.Operator;
import org.apache.hadoop.hive.ql.exec.ReduceSinkOperator;
import org.apache.hadoop.hive.ql.exec.SelectOperator;
import org.apache.hadoop.hive.ql.exec.TableScanOperator;
import org.apache.hadoop.hive.ql.exec.TaskFactory;
import org.apache.hadoop.hive.ql.io.AcidUtils;
import org.apache.hadoop.hive.ql.lib.DefaultGraphWalker;
import org.apache.hadoop.hive.ql.lib.DefaultRuleDispatcher;
import org.apache.hadoop.hive.ql.lib.Dispatcher;
import org.apache.hadoop.hive.ql.lib.GraphWalker;
import org.apache.hadoop.hive.ql.lib.Node;
import org.apache.hadoop.hive.ql.lib.NodeProcessor;
import org.apache.hadoop.hive.ql.lib.NodeProcessorCtx;
import org.apache.hadoop.hive.ql.lib.Rule;
import org.apache.hadoop.hive.ql.lib.RuleRegExp;
import org.apache.hadoop.hive.ql.metadata.Hive;
import org.apache.hadoop.hive.ql.metadata.HiveException;
import org.apache.hadoop.hive.ql.metadata.Partition;
import org.apache.hadoop.hive.ql.metadata.Table;
import org.apache.hadoop.hive.ql.parse.ParseContext;
import org.apache.hadoop.hive.ql.parse.SemanticException;
import org.apache.hadoop.hive.ql.plan.AggregationDesc;
import org.apache.hadoop.hive.ql.plan.ExprNodeColumnDesc;
import org.apache.hadoop.hive.ql.plan.ExprNodeConstantDesc;
import org.apache.hadoop.hive.ql.plan.ExprNodeDesc;
import org.apache.hadoop.hive.ql.plan.ExprNodeDescUtils;
import org.apache.hadoop.hive.ql.plan.FetchWork;
import org.apache.hadoop.hive.ql.plan.GroupByDesc;
import org.apache.hadoop.hive.ql.udf.generic.GenericUDAFCount;
import org.apache.hadoop.hive.ql.udf.generic.GenericUDAFMax;
import org.apache.hadoop.hive.ql.udf.generic.GenericUDAFMin;
import org.apache.hadoop.hive.ql.udf.generic.GenericUDAFResolver;
import org.apache.hadoop.hive.ql.udf.generic.GenericUDAFSum;
import org.apache.hadoop.hive.serde.serdeConstants;
import org.apache.hadoop.hive.serde2.objectinspector.ObjectInspector;
import org.apache.hadoop.hive.serde2.objectinspector.ObjectInspectorFactory;
import org.apache.hadoop.hive.serde2.objectinspector.PrimitiveObjectInspector.PrimitiveCategory;
import org.apache.hadoop.hive.serde2.objectinspector.StandardStructObjectInspector;
import org.apache.hadoop.hive.serde2.typeinfo.TypeInfoUtils;
import org.apache.thrift.TException;
import org.slf4j.Logger;
import org.slf4j.LoggerFactory;

import com.google.common.collect.Lists;


/** There is a set of queries which can be answered entirely from statistics stored in metastore.
 * Examples of such queries are count(*), count(a), max(a), min(b) etc. Hive already collects
 * these basic statistics for query planning purposes. These same statistics can be used to
 * answer queries also.
 *
 * Optimizer looks at query plan to determine if it can answer query using statistics
 * and than change the plan to answer query entirely using statistics stored in metastore.
 */
public class StatsOptimizer extends Transform {
  // TODO: [HIVE-6289] while getting stats from metastore, we currently only get one col at
  //       a time; this could be improved - get all necessary columns in advance, then use local.
  // TODO: [HIVE-6292] aggregations could be done directly in metastore. Hive over MySQL!

  private static final Logger Logger = LoggerFactory.getLogger(StatsOptimizer.class);

  @Override
  public ParseContext transform(ParseContext pctx) throws SemanticException {

    if (pctx.getFetchTask() != null || !pctx.getQueryProperties().isQuery()
        || pctx.getQueryProperties().isAnalyzeRewrite() || pctx.getQueryProperties().isCTAS()
        || pctx.getLoadFileWork().size() > 1 || !pctx.getLoadTableWork().isEmpty()
        // If getNameToSplitSample is not empty, at least one of the source
        // tables is being sampled and we can not optimize.
        || !pctx.getNameToSplitSample().isEmpty()) {
      return pctx;
    }

    String TS = TableScanOperator.getOperatorName() + "%";
    String GBY = GroupByOperator.getOperatorName() + "%";
    String RS = ReduceSinkOperator.getOperatorName() + "%";
    String SEL = SelectOperator.getOperatorName() + "%";
    String FS = FileSinkOperator.getOperatorName() + "%";

    Map<Rule, NodeProcessor> opRules = new LinkedHashMap<Rule, NodeProcessor>();
    opRules.put(new RuleRegExp("R1", TS + SEL + GBY + RS + GBY + SEL + FS),
        new MetaDataProcessor(pctx));
    opRules.put(new RuleRegExp("R2", TS + SEL + GBY + RS + GBY + FS),
            new MetaDataProcessor(pctx));

    NodeProcessorCtx soProcCtx = new StatsOptimizerProcContext();
    Dispatcher disp = new DefaultRuleDispatcher(null, opRules, soProcCtx);
    GraphWalker ogw = new DefaultGraphWalker(disp);

    ArrayList<Node> topNodes = new ArrayList<Node>();
    topNodes.addAll(pctx.getTopOps().values());
    ogw.startWalking(topNodes, null);
    return pctx;
  }

  private static class StatsOptimizerProcContext implements NodeProcessorCtx {
    boolean stopProcess = false;
  }

  private static class MetaDataProcessor implements NodeProcessor {

    private final ParseContext pctx;

    public MetaDataProcessor (ParseContext pctx) {
      this.pctx = pctx;
    }

    enum StatType{
      Integeral,
      Double,
      String,
      Boolean,
      Binary,
      Unsupported
    }

    enum LongSubType {
      BIGINT { @Override
      Object cast(long longValue) { return longValue; } },
      INT { @Override
      Object cast(long longValue) { return (int)longValue; } },
      SMALLINT { @Override
      Object cast(long longValue) { return (short)longValue; } },
      TINYINT { @Override
      Object cast(long longValue) { return (byte)longValue; } };

      abstract Object cast(long longValue);
    }

    enum DoubleSubType {
      DOUBLE { @Override
      Object cast(double doubleValue) { return doubleValue; } },
      FLOAT { @Override
      Object cast(double doubleValue) { return (float) doubleValue; } };

      abstract Object cast(double doubleValue);
    }

    enum GbyKeyType {
      NULL, CONSTANT, OTHER
    }

    private StatType getType(String origType) {
      if (serdeConstants.IntegralTypes.contains(origType)) {
        return StatType.Integeral;
      } else if (origType.equals(serdeConstants.DOUBLE_TYPE_NAME) ||
          origType.equals(serdeConstants.FLOAT_TYPE_NAME)) {
        return StatType.Double;
      } else if (origType.equals(serdeConstants.BINARY_TYPE_NAME)) {
        return StatType.Binary;
      } else if (origType.equals(serdeConstants.BOOLEAN_TYPE_NAME)) {
        return StatType.Boolean;
      } else if (origType.equals(serdeConstants.STRING_TYPE_NAME)) {
        return StatType.String;
      }
      return StatType.Unsupported;
    }

    private Long getNullcountFor(StatType type, ColumnStatisticsData statData) {

      switch(type) {
      case Integeral :
        return statData.getLongStats().getNumNulls();
      case Double:
        return statData.getDoubleStats().getNumNulls();
      case String:
        return statData.getStringStats().getNumNulls();
      case Boolean:
        return statData.getBooleanStats().getNumNulls();
      case Binary:
        return statData.getBinaryStats().getNumNulls();
      default:
        return null;
      }
    }

    private GbyKeyType getGbyKeyType(GroupByOperator gbyOp) {
      GroupByDesc gbyDesc = gbyOp.getConf();
      int numCols = gbyDesc.getOutputColumnNames().size();
      int aggCols = gbyDesc.getAggregators().size();
      // If the Group by operator has null key
      if (numCols == aggCols) {
        return GbyKeyType.NULL;
      }
      // If the Gby key is a constant
      List<String> dpCols = gbyOp.getSchema().getColumnNames().subList(0, numCols - aggCols);
      for(String dpCol : dpCols) {
        ExprNodeDesc end = ExprNodeDescUtils.findConstantExprOrigin(dpCol, gbyOp);
        if (!(end instanceof ExprNodeConstantDesc)) {
          return GbyKeyType.OTHER;
        }
      }
      return GbyKeyType.CONSTANT;
    }

    @Override
    public Object process(Node nd, Stack<Node> stack, NodeProcessorCtx procCtx,
        Object... nodeOutputs) throws SemanticException {

      // 1. Do few checks to determine eligibility of optimization
      // 2. look at ExprNodeFuncGenericDesc in select list to see if its min, max, count etc.
      //    If it is
      // 3. Connect to metastore and get the stats
      // 4. Compose rows and add it in FetchWork
      // 5. Delete GBY - RS - GBY - SEL from the pipeline.
      StatsOptimizerProcContext soProcCtx = (StatsOptimizerProcContext) procCtx;

      // If the optimization has been stopped for the reasons like being not qualified,
      // or lack of the stats data. we do not continue this process. For an example,
      // for a query select max(value) from src1 union all select max(value) from src2
      // if it has been union remove optimized, the AST tree will become
      // TS[0]->SEL[1]->GBY[2]-RS[3]->GBY[4]->FS[17]
      // TS[6]->SEL[7]->GBY[8]-RS[9]->GBY[10]->FS[18]
      // if TS[0] branch for src1 is not optimized because src1 does not have column stats
      // there is no need to continue processing TS[6] branch
      if (soProcCtx.stopProcess) {
        return null;
      }

      boolean isOptimized = false;
      try {
        TableScanOperator tsOp = (TableScanOperator) stack.get(0);
        if (tsOp.getNumParent() > 0) {
          // looks like a subq plan.
          return null;
        }
        if (tsOp.getConf().getRowLimit() != -1) {
          // table is sampled. In some situation, we really can leverage row
          // limit. In order to be safe, we do not use it now.
          return null;
        }
        Table tbl = tsOp.getConf().getTableMetadata();
        if (AcidUtils.isAcidTable(tbl)) {
          Logger.info("Table " + tbl.getTableName() + " is ACID table. Skip StatsOptimizer.");
          return null;
        }
        Long rowCnt = getRowCnt(pctx, tsOp, tbl);
        // if we can not have correct table stats, then both the table stats and column stats are not useful.
        if (rowCnt == null) {
          return null;
        }
        SelectOperator pselOp = (SelectOperator)stack.get(1);
        for(ExprNodeDesc desc : pselOp.getConf().getColList()) {
          if (!((desc instanceof ExprNodeColumnDesc) || (desc instanceof ExprNodeConstantDesc))) {
            // Probably an expression, cant handle that
            return null;
          }
        }
        Map<String, ExprNodeDesc> exprMap = pselOp.getColumnExprMap();
        // Since we have done an exact match on TS-SEL-GBY-RS-GBY-(SEL)-FS
        // we need not to do any instanceof checks for following.
        GroupByOperator pgbyOp = (GroupByOperator)stack.get(2);
        if (getGbyKeyType(pgbyOp) == GbyKeyType.OTHER) {
          return null;
        }
        // we already check if rowCnt is null and rowCnt==0 means table is
        // empty.
        else if (getGbyKeyType(pgbyOp) == GbyKeyType.CONSTANT && rowCnt == 0) {
          return null;
        }
        ReduceSinkOperator rsOp = (ReduceSinkOperator)stack.get(3);
        if (rsOp.getConf().getDistinctColumnIndices().size() > 0) {
          // we can't handle distinct
          return null;
        }

        GroupByOperator cgbyOp = (GroupByOperator)stack.get(4);
        if (getGbyKeyType(cgbyOp) == GbyKeyType.OTHER) {
          return null;
        }
        // we already check if rowCnt is null and rowCnt==0 means table is
        // empty.
        else if (getGbyKeyType(cgbyOp) == GbyKeyType.CONSTANT && rowCnt == 0) {
          return null;
        }
        Operator<?> last = (Operator<?>) stack.get(5);
        SelectOperator cselOp = null;
        Map<Integer,Object> posToConstant = new HashMap<>();
        if (last instanceof SelectOperator) {
          cselOp = (SelectOperator) last;
          if (!cselOp.isIdentitySelect()) {
            for (int pos = 0; pos < cselOp.getConf().getColList().size(); pos++) {
              ExprNodeDesc desc = cselOp.getConf().getColList().get(pos);
              if (desc instanceof ExprNodeConstantDesc) {
                //We store the position to the constant value for later use.
                posToConstant.put(pos, ((ExprNodeConstantDesc)desc).getValue());
              } else {
                if (!(desc instanceof ExprNodeColumnDesc)) {
                  // Probably an expression, cant handle that
                  return null;
                }
              }
            }
          }
          last = (Operator<?>) stack.get(6);
        }
        FileSinkOperator fsOp = (FileSinkOperator)last;
        if (fsOp.getNumChild() > 0) {
          // looks like a subq plan.
          return null;  // todo we can collapse this part of tree into single TS
        }

<<<<<<< HEAD
        Table tbl = tsOp.getConf().getTableMetadata();
        if (AcidUtils.isFullAcidTable(tbl)) {
          Logger.info("Table " + tbl.getTableName() + " is ACID table. Skip StatsOptimizer.");
          return null;
        }
=======
>>>>>>> a67eb03c
        List<Object> oneRow = new ArrayList<Object>();

        Hive hive = Hive.get(pctx.getConf());

        for (AggregationDesc aggr : pgbyOp.getConf().getAggregators()) {
          if (aggr.getDistinct()) {
            // our stats for NDV is approx, not accurate.
            return null;
          }
          // Get the aggregate function matching the name in the query.
          GenericUDAFResolver udaf =
              FunctionRegistry.getGenericUDAFResolver(aggr.getGenericUDAFName());
          if (udaf instanceof GenericUDAFSum) {
            // long/double/decimal
            ExprNodeDesc desc = aggr.getParameters().get(0);
            PrimitiveCategory category = GenericUDAFSum.getReturnType(desc.getTypeInfo());
            if (category == null) {
              return null;
            }
            String constant;
            if (desc instanceof ExprNodeConstantDesc) {
              constant = ((ExprNodeConstantDesc) desc).getValue().toString();
            } else if (desc instanceof ExprNodeColumnDesc && exprMap.get(((ExprNodeColumnDesc)desc).getColumn()) instanceof ExprNodeConstantDesc) {
              constant = ((ExprNodeConstantDesc)exprMap.get(((ExprNodeColumnDesc)desc).getColumn())).getValue().toString();
            } else {
              return null;
            }
            switch (category) {
              case LONG:
                oneRow.add(Long.valueOf(constant) * rowCnt);
                break;
              case DOUBLE:
                oneRow.add(Double.valueOf(constant) * rowCnt);
                break;
              case DECIMAL:
                oneRow.add(HiveDecimal.create(constant).multiply(HiveDecimal.create(rowCnt)));
                break;
              default:
                throw new IllegalStateException("never");
            }
          }
          else if (udaf instanceof GenericUDAFCount) {
            // always long
            rowCnt = 0L;
            if (aggr.getParameters().isEmpty()) {
              // Its either count (*) or count() case
              rowCnt = getRowCnt(pctx, tsOp, tbl);
              if (rowCnt == null) {
                return null;
              }
            } else if (aggr.getParameters().get(0) instanceof ExprNodeConstantDesc) {
              if (((ExprNodeConstantDesc) aggr.getParameters().get(0)).getValue() != null) {
                // count (1)
                rowCnt = getRowCnt(pctx, tsOp, tbl);
                if (rowCnt == null) {
                  return null;
                }
              }
              // otherwise it is count(null), should directly return 0.
            } else if ((aggr.getParameters().get(0) instanceof ExprNodeColumnDesc)
                && exprMap.get(((ExprNodeColumnDesc) aggr.getParameters().get(0)).getColumn()) instanceof ExprNodeConstantDesc) {
              if (((ExprNodeConstantDesc) (exprMap.get(((ExprNodeColumnDesc) aggr.getParameters()
                  .get(0)).getColumn()))).getValue() != null) {
                rowCnt = getRowCnt(pctx, tsOp, tbl);
                if (rowCnt == null) {
                  return null;
                }
              }
            } else {
              // Its count(col) case
              ExprNodeColumnDesc desc = (ExprNodeColumnDesc) exprMap.get(((ExprNodeColumnDesc) aggr
                  .getParameters().get(0)).getColumn());
              String colName = desc.getColumn();
              StatType type = getType(desc.getTypeString());
              if (!tbl.isPartitioned()) {
                if (!StatsSetupConst.areBasicStatsUptoDate(tbl.getParameters())) {
                  Logger.debug("Stats for table : " + tbl.getTableName() + " are not up to date.");
                  return null;
                }
                rowCnt = Long.parseLong(tbl.getProperty(StatsSetupConst.ROW_COUNT));
                if (rowCnt == null) {
                  Logger.debug("Table doesn't have up to date stats " + tbl.getTableName());
                  return null;
                }
                if (!StatsSetupConst.areColumnStatsUptoDate(tbl.getParameters(), colName)) {
                  Logger.debug("Stats for table : " + tbl.getTableName() + " column " + colName
                      + " are not up to date.");
                  return null;
                }
                List<ColumnStatisticsObj> stats = hive.getMSC().getTableColumnStatistics(
                    tbl.getDbName(), tbl.getTableName(), Lists.newArrayList(colName));
                if (stats.isEmpty()) {
                  Logger.debug("No stats for " + tbl.getTableName() + " column " + colName);
                  return null;
                }
                Long nullCnt = getNullcountFor(type, stats.get(0).getStatsData());
                if (null == nullCnt) {
                  Logger.debug("Unsupported type: " + desc.getTypeString() + " encountered in "
                      + "metadata optimizer for column : " + colName);
                  return null;
                } else {
                  rowCnt -= nullCnt;
                }
              } else {
                Set<Partition> parts = pctx.getPrunedPartitions(tsOp.getConf().getAlias(), tsOp)
                    .getPartitions();
                for (Partition part : parts) {
                  if (!StatsSetupConst.areBasicStatsUptoDate(part.getParameters())) {
                    Logger.debug("Stats for part : " + part.getSpec() + " are not up to date.");
                    return null;
                  }
                  Long partRowCnt = Long.parseLong(part.getParameters().get(
                      StatsSetupConst.ROW_COUNT));
                  if (partRowCnt == null) {
                    Logger.debug("Partition doesn't have up to date stats " + part.getSpec());
                    return null;
                  }
                  rowCnt += partRowCnt;
                }
                Collection<List<ColumnStatisticsObj>> result = verifyAndGetPartColumnStats(hive,
                    tbl, colName, parts);
                if (result == null) {
                  return null; // logging inside
                }
                for (List<ColumnStatisticsObj> statObj : result) {
                  ColumnStatisticsData statData = validateSingleColStat(statObj);
                  if (statData == null)
                    return null;
                  Long nullCnt = getNullcountFor(type, statData);
                  if (nullCnt == null) {
                    Logger.debug("Unsupported type: " + desc.getTypeString() + " encountered in "
                        + "metadata optimizer for column : " + colName);
                    return null;
                  } else {
                    rowCnt -= nullCnt;
                  }
                }
              }
            }
            oneRow.add(rowCnt);
          } else if (udaf instanceof GenericUDAFMax) {
            ExprNodeColumnDesc colDesc = (ExprNodeColumnDesc)exprMap.get(((ExprNodeColumnDesc)aggr.getParameters().get(0)).getColumn());
            String colName = colDesc.getColumn();
            StatType type = getType(colDesc.getTypeString());
            if(!tbl.isPartitioned()) {
              if (!StatsSetupConst.areColumnStatsUptoDate(tbl.getParameters(), colName)) {
                Logger.debug("Stats for table : " + tbl.getTableName() + " column " + colName
                    + " are not up to date.");
                return null;
              }
              List<ColumnStatisticsObj> stats = hive.getMSC().getTableColumnStatistics(
                  tbl.getDbName(),tbl.getTableName(), Lists.newArrayList(colName));
              if (stats.isEmpty()) {
                Logger.debug("No stats for " + tbl.getTableName() + " column " + colName);
                return null;
              }
              ColumnStatisticsData statData = stats.get(0).getStatsData();
              String name = colDesc.getTypeString().toUpperCase();
              switch (type) {
                case Integeral: {
                  LongSubType subType = LongSubType.valueOf(name);
                  LongColumnStatsData lstats = statData.getLongStats();
                  if (lstats.isSetHighValue()) {
                    oneRow.add(subType.cast(lstats.getHighValue()));
                  } else {
                    oneRow.add(null);
                  }
                  break;
                }
                case Double: {
                  DoubleSubType subType = DoubleSubType.valueOf(name);
                  DoubleColumnStatsData dstats = statData.getDoubleStats();
                  if (dstats.isSetHighValue()) {
                    oneRow.add(subType.cast(dstats.getHighValue()));
                  } else {
                    oneRow.add(null);
                  }
                  break;
                }
                default:
                  // unsupported type
                  Logger.debug("Unsupported type: " + colDesc.getTypeString() + " encountered in " +
                      "metadata optimizer for column : " + colName);
                  return null;
              }
            } else {
              Set<Partition> parts = pctx.getPrunedPartitions(
                  tsOp.getConf().getAlias(), tsOp).getPartitions();
              String name = colDesc.getTypeString().toUpperCase();
              switch (type) {
                case Integeral: {
                  LongSubType subType = LongSubType.valueOf(name);

                  Long maxVal = null;
                  Collection<List<ColumnStatisticsObj>> result =
                      verifyAndGetPartColumnStats(hive, tbl, colName, parts);
                  if (result == null) {
                    return null; // logging inside
                  }
                  for (List<ColumnStatisticsObj> statObj : result) {
                    ColumnStatisticsData statData = validateSingleColStat(statObj);
                    if (statData == null) return null;
                    LongColumnStatsData lstats = statData.getLongStats();
                    if (!lstats.isSetHighValue()) {
                      continue;
                    }
                    long curVal = lstats.getHighValue();
                    maxVal = maxVal == null ? curVal : Math.max(maxVal, curVal);
                  }
                  if (maxVal != null) {
                    oneRow.add(subType.cast(maxVal));
                  } else {
                    oneRow.add(maxVal);
                  }
                  break;
                }
                case Double: {
                  DoubleSubType subType = DoubleSubType.valueOf(name);

                  Double maxVal = null;
                  Collection<List<ColumnStatisticsObj>> result =
                      verifyAndGetPartColumnStats(hive, tbl, colName, parts);
                  if (result == null) {
                    return null; // logging inside
                  }
                  for (List<ColumnStatisticsObj> statObj : result) {
                    ColumnStatisticsData statData = validateSingleColStat(statObj);
                    if (statData == null) return null;
                    DoubleColumnStatsData dstats = statData.getDoubleStats();
                    if (!dstats.isSetHighValue()) {
                      continue;
                    }
                    double curVal = statData.getDoubleStats().getHighValue();
                    maxVal = maxVal == null ? curVal : Math.max(maxVal, curVal);
                  }
                  if (maxVal != null) {
                    oneRow.add(subType.cast(maxVal));
                  } else {
                    oneRow.add(null);
                  }
                  break;
                }
                default:
                  Logger.debug("Unsupported type: " + colDesc.getTypeString() + " encountered in " +
                      "metadata optimizer for column : " + colName);
                  return null;
              }
            }
          }  else if (udaf instanceof GenericUDAFMin) {
            ExprNodeColumnDesc colDesc = (ExprNodeColumnDesc)exprMap.get(((ExprNodeColumnDesc)aggr.getParameters().get(0)).getColumn());
            String colName = colDesc.getColumn();
            StatType type = getType(colDesc.getTypeString());
            if (!tbl.isPartitioned()) {
              if (!StatsSetupConst.areColumnStatsUptoDate(tbl.getParameters(), colName)) {
                Logger.debug("Stats for table : " + tbl.getTableName() + " column " + colName
                    + " are not up to date.");
                return null;
              }
              ColumnStatisticsData statData = hive.getMSC().getTableColumnStatistics(
                  tbl.getDbName(), tbl.getTableName(), Lists.newArrayList(colName))
                  .get(0).getStatsData();
              String name = colDesc.getTypeString().toUpperCase();
              switch (type) {
                case Integeral: {
                  LongSubType subType = LongSubType.valueOf(name);
                  LongColumnStatsData lstats = statData.getLongStats();
                  if (lstats.isSetLowValue()) {
                    oneRow.add(subType.cast(lstats.getLowValue()));
                  } else {
                    oneRow.add(null);
                  }
                  break;
                }
                case Double: {
                  DoubleSubType subType = DoubleSubType.valueOf(name);
                  DoubleColumnStatsData dstats = statData.getDoubleStats();
                  if (dstats.isSetLowValue()) {
                    oneRow.add(subType.cast(dstats.getLowValue()));
                  } else {
                    oneRow.add(null);
                  }
                  break;
                }
                default: // unsupported type
                  Logger.debug("Unsupported type: " + colDesc.getTypeString() + " encountered in " +
                      "metadata optimizer for column : " + colName);
                  return null;
              }
            } else {
              Set<Partition> parts = pctx.getPrunedPartitions(tsOp.getConf().getAlias(), tsOp).getPartitions();
              String name = colDesc.getTypeString().toUpperCase();
              switch(type) {
                case Integeral: {
                  LongSubType subType = LongSubType.valueOf(name);

                  Long minVal = null;
                  Collection<List<ColumnStatisticsObj>> result =
                      verifyAndGetPartColumnStats(hive, tbl, colName, parts);
                  if (result == null) {
                    return null; // logging inside
                  }
                  for (List<ColumnStatisticsObj> statObj : result) {
                    ColumnStatisticsData statData = validateSingleColStat(statObj);
                    if (statData == null) return null;
                    LongColumnStatsData lstats = statData.getLongStats();
                    if (!lstats.isSetLowValue()) {
                      continue;
                    }
                    long curVal = lstats.getLowValue();
                    minVal = minVal == null ? curVal : Math.min(minVal, curVal);
                  }
                  if (minVal != null) {
                    oneRow.add(subType.cast(minVal));
                  } else {
                    oneRow.add(minVal);
                  }
                  break;
                }
                case Double: {
                  DoubleSubType subType = DoubleSubType.valueOf(name);

                  Double minVal = null;
                  Collection<List<ColumnStatisticsObj>> result =
                      verifyAndGetPartColumnStats(hive, tbl, colName, parts);
                  if (result == null) {
                    return null; // logging inside
                  }
                  for (List<ColumnStatisticsObj> statObj : result) {
                    ColumnStatisticsData statData = validateSingleColStat(statObj);
                    if (statData == null) return null;
                    DoubleColumnStatsData dstats = statData.getDoubleStats();
                    if (!dstats.isSetLowValue()) {
                      continue;
                    }
                    double curVal = statData.getDoubleStats().getLowValue();
                    minVal = minVal == null ? curVal : Math.min(minVal, curVal);
                  }
                  if (minVal != null) {
                    oneRow.add(subType.cast(minVal));
                  } else {
                    oneRow.add(minVal);
                  }
                  break;
                }
                default: // unsupported type
                  Logger.debug("Unsupported type: " + colDesc.getTypeString() + " encountered in " +
                      "metadata optimizer for column : " + colName);
                  return null;

              }
            }
          } else { // Unsupported aggregation.
            Logger.debug("Unsupported aggregation for metadata optimizer: "
                + aggr.getGenericUDAFName());
            return null;
          }
        }

        List<List<Object>> allRows = new ArrayList<List<Object>>();
        List<String> colNames = new ArrayList<String>();
        List<ObjectInspector> ois = new ArrayList<ObjectInspector>();
        if (cselOp == null) {
          allRows.add(oneRow);
          for (ColumnInfo colInfo : cgbyOp.getSchema().getSignature()) {
            colNames.add(colInfo.getInternalName());
            ois.add(TypeInfoUtils.getStandardJavaObjectInspectorFromTypeInfo(colInfo.getType()));
          }
        } else {
          // in return path, we may have aggr($f0), aggr($f1) in GBY
          // and then select aggr($f1), aggr($f0) in SEL.
          // Thus we need to use colExp to find out which position is
          // corresponding to which position.
          Map<String, Integer> nameToIndex = new HashMap<>();
          for (int index = 0; index < cgbyOp.getConf().getOutputColumnNames().size(); index++) {
            nameToIndex.put(cgbyOp.getConf().getOutputColumnNames().get(index), index);
          }
          List<String> outputColumnNames = cselOp.getConf().getOutputColumnNames();
          Map<Integer, Integer> cselOpTocgbyOp = new HashMap<>();
          for (int index = 0; index < outputColumnNames.size(); index++) {
            if (!posToConstant.containsKey(index)) {
              String outputColumnName = outputColumnNames.get(index);
              ExprNodeColumnDesc exprColumnNodeDesc = (ExprNodeColumnDesc) cselOp
                  .getColumnExprMap().get(outputColumnName);
              cselOpTocgbyOp.put(index, nameToIndex.get(exprColumnNodeDesc.getColumn()));
            }
          }
          // cselOpTocgbyOp may be 0 to 1, where the 0th position of cgbyOp is '1' and 1st position of cgbyOp is count('1')
          // Thus, we need to adjust it to the correct position.
          List<Entry<Integer, Integer>> list = new ArrayList<>(cselOpTocgbyOp.entrySet());
          Collections.sort(list, new Comparator<Entry<Integer, Integer>>() {
            public int compare(Entry<Integer, Integer> o1, Entry<Integer, Integer> o2) {
              return (o1.getValue()).compareTo(o2.getValue());
            }
          });
          cselOpTocgbyOp.clear();
          // adjust cselOpTocgbyOp
          for (int index = 0; index < list.size(); index++) {
            cselOpTocgbyOp.put(list.get(index).getKey(), index);
          }
          List<Object> oneRowWithConstant = new ArrayList<>();
          for (int pos = 0; pos < cselOp.getSchema().getSignature().size(); pos++) {
            if (posToConstant.containsKey(pos)) {
              // This position is a constant.
              oneRowWithConstant.add(posToConstant.get(pos));
            } else {
              // This position is an aggregation.
              oneRowWithConstant.add(oneRow.get(cselOpTocgbyOp.get(pos)));
            }
            ColumnInfo colInfo = cselOp.getSchema().getSignature().get(pos);
            colNames.add(colInfo.getInternalName());
            ois.add(TypeInfoUtils.getStandardJavaObjectInspectorFromTypeInfo(colInfo.getType()));
          }
          allRows.add(oneRowWithConstant);
        }

        FetchWork fWork = null;
        FetchTask fTask = pctx.getFetchTask();
        if (fTask != null) {
          fWork = fTask.getWork();
          fWork.getRowsComputedUsingStats().addAll(allRows);
        } else {
          StandardStructObjectInspector sOI = ObjectInspectorFactory.
              getStandardStructObjectInspector(colNames, ois);
          fWork = new FetchWork(allRows, sOI);
          fTask = (FetchTask)TaskFactory.get(fWork, pctx.getConf());
          pctx.setFetchTask(fTask);
        }
        fWork.setLimit(fWork.getRowsComputedUsingStats().size());
        isOptimized = true;
        return null;
      } catch (Exception e) {
        // this is best effort optimization, bail out in error conditions and
        // try generate and execute slower plan
        Logger.debug("Failed to optimize using metadata optimizer", e);
        return null;
      } finally {
        // If StatOptimization is not applied for any reason, the FetchTask should still not have been set
        if (!isOptimized) {
          soProcCtx.stopProcess = true;
          pctx.setFetchTask(null);
        }
      }
    }

    private ColumnStatisticsData validateSingleColStat(List<ColumnStatisticsObj> statObj) {
      if (statObj.size() > 1) {
        Logger.error("More than one stat for a single column!");
        return null;
      } else if (statObj.isEmpty()) {
        Logger.debug("No stats for some partition and column");
        return null;
      }
      return statObj.get(0).getStatsData();
    }

    private Collection<List<ColumnStatisticsObj>> verifyAndGetPartColumnStats(
        Hive hive, Table tbl, String colName, Set<Partition> parts) throws TException {
      List<String> partNames = new ArrayList<String>(parts.size());
      for (Partition part : parts) {
        if (!StatsSetupConst.areColumnStatsUptoDate(part.getParameters(), colName)) {
          Logger.debug("Stats for part : " + part.getSpec() + " column " + colName
              + " are not up to date.");
          return null;
        }
        partNames.add(part.getName());
      }
      Map<String, List<ColumnStatisticsObj>> result = hive.getMSC().getPartitionColumnStatistics(
          tbl.getDbName(), tbl.getTableName(), partNames, Lists.newArrayList(colName));
      if (result.size() != parts.size()) {
        Logger.debug("Received " + result.size() + " stats for " + parts.size() + " partitions");
        return null;
      }
      return result.values();
    }

    private Long getRowCnt(
        ParseContext pCtx, TableScanOperator tsOp, Table tbl) throws HiveException {
      Long rowCnt = 0L;
      if (tbl.isPartitioned()) {
        for (Partition part : pctx.getPrunedPartitions(
            tsOp.getConf().getAlias(), tsOp).getPartitions()) {
          if (!StatsSetupConst.areBasicStatsUptoDate(part.getParameters())) {
            return null;
          }
          Long partRowCnt = Long.parseLong(part.getParameters().get(StatsSetupConst.ROW_COUNT));
          if (partRowCnt == null) {
            Logger.debug("Partition doesn't have up to date stats " + part.getSpec());
            return null;
          }
          rowCnt += partRowCnt;
        }
      } else { // unpartitioned table
        if (!StatsSetupConst.areBasicStatsUptoDate(tbl.getParameters())) {
          return null;
        }
        rowCnt = Long.parseLong(tbl.getProperty(StatsSetupConst.ROW_COUNT));
        if (rowCnt == null) {
          // if rowCnt < 1 than its either empty table or table on which stats are not
          //  computed We assume the worse and don't attempt to optimize.
          Logger.debug("Table doesn't have up to date stats " + tbl.getTableName());
          rowCnt = null;
        }
      }
      return rowCnt;
    }
  }
}<|MERGE_RESOLUTION|>--- conflicted
+++ resolved
@@ -342,14 +342,12 @@
           return null;  // todo we can collapse this part of tree into single TS
         }
 
-<<<<<<< HEAD
+        /* TODO# seems to be removed in master?
         Table tbl = tsOp.getConf().getTableMetadata();
         if (AcidUtils.isFullAcidTable(tbl)) {
           Logger.info("Table " + tbl.getTableName() + " is ACID table. Skip StatsOptimizer.");
           return null;
-        }
-=======
->>>>>>> a67eb03c
+        }*/
         List<Object> oneRow = new ArrayList<Object>();
 
         Hive hive = Hive.get(pctx.getConf());
