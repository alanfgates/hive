--- conflicted
+++ resolved
@@ -238,11 +238,7 @@
             + inputFormatClass.getName() + " as specified in mapredWork!", e);
       }
     }
-<<<<<<< HEAD
-    return wrapForLlap(inputFormats.get(inputFormatClass), job);
-=======
-    return instance;
->>>>>>> e38f6e12
+    return wrapForLlap(instance, job);
   }
 
   public RecordReader getRecordReader(InputSplit split, JobConf job,
