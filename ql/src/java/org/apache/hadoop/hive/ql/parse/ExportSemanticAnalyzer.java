--- conflicted
+++ resolved
@@ -235,8 +235,7 @@
         }
       } else {
         Path fromPath = ts.tableHandle.getDataLocation();
-<<<<<<< HEAD
-        Path toDataPath = new Path(parentPath, "data");
+        Path toDataPath = new Path(parentPath, EximUtil.DATA_PATH_NAME);
         Task<?> copyTask = null;
         if (replicationSpec.isInReplicationScope()) {
           if (isMmTable) {
@@ -246,16 +245,11 @@
           }
           copyTask = ReplCopyTask.getDumpCopyTask(replicationSpec, fromPath, toDataPath, conf);
         } else {
+          // TODO# master merge - did master remove this path or did it never exit? we need it for MM
           CopyWork cw = createCopyWork(isMmTable, lbLevels, ids, fromPath, toDataPath, conf);
           copyTask = TaskFactory.get(cw, conf);
         }
         rootTasks.add(copyTask);
-=======
-        Path toDataPath = new Path(parentPath, EximUtil.DATA_PATH_NAME);
-        Task<? extends Serializable> rTask =
-            ReplCopyTask.getDumpCopyTask(replicationSpec, fromPath, toDataPath, conf);
-        rootTasks.add(rTask);
->>>>>>> a67eb03c
         inputs.add(new ReadEntity(ts.tableHandle));
       }
       outputs.add(toWriteEntity(parentPath, conf));
