--- conflicted
+++ resolved
@@ -200,19 +200,11 @@
             Map Operator Tree:
                 TableScan
                   alias: c
-<<<<<<< HEAD
-                  Statistics: Num rows: 15 Data size: 3789 Basic stats: COMPLETE Column stats: NONE
+                  Statistics: Num rows: 20 Data size: 4568 Basic stats: COMPLETE Column stats: NONE
                   Select Operator
                     expressions: cint (type: int), cstring1 (type: string)
                     outputColumnNames: _col0, _col1
-                    Statistics: Num rows: 15 Data size: 3789 Basic stats: COMPLETE Column stats: NONE
-=======
-                  Statistics: Num rows: 20 Data size: 4568 Basic stats: COMPLETE Column stats: NONE
-                  Select Operator
-                    expressions: cint (type: int), cstring1 (type: string)
-                    outputColumnNames: _col0, _col1
-                    Statistics: Num rows: 20 Data size: 4568 Basic stats: COMPLETE Column stats: NONE
->>>>>>> 88482c3f
+                    Statistics: Num rows: 20 Data size: 4568 Basic stats: COMPLETE Column stats: NONE
                     Map Join Operator
                       condition map:
                            Left Outer Join0 to 1
@@ -222,11 +214,7 @@
                       outputColumnNames: _col1
                       input vertices:
                         1 Map 3
-<<<<<<< HEAD
-                      Statistics: Num rows: 16 Data size: 4167 Basic stats: COMPLETE Column stats: NONE
-=======
                       Statistics: Num rows: 22 Data size: 5024 Basic stats: COMPLETE Column stats: NONE
->>>>>>> 88482c3f
                       HybridGraceHashJoin: true
                       Map Join Operator
                         condition map:
@@ -236,11 +224,7 @@
                           1 _col0 (type: string)
                         input vertices:
                           1 Map 4
-<<<<<<< HEAD
-                        Statistics: Num rows: 17 Data size: 4583 Basic stats: COMPLETE Column stats: NONE
-=======
                         Statistics: Num rows: 24 Data size: 5526 Basic stats: COMPLETE Column stats: NONE
->>>>>>> 88482c3f
                         HybridGraceHashJoin: true
                         Group By Operator
                           aggregations: count()
@@ -256,55 +240,31 @@
             Map Operator Tree:
                 TableScan
                   alias: c
-<<<<<<< HEAD
-                  Statistics: Num rows: 15 Data size: 3789 Basic stats: COMPLETE Column stats: NONE
+                  Statistics: Num rows: 20 Data size: 4568 Basic stats: COMPLETE Column stats: NONE
                   Select Operator
                     expressions: cint (type: int)
                     outputColumnNames: _col0
-                    Statistics: Num rows: 15 Data size: 3789 Basic stats: COMPLETE Column stats: NONE
-=======
-                  Statistics: Num rows: 20 Data size: 4568 Basic stats: COMPLETE Column stats: NONE
-                  Select Operator
-                    expressions: cint (type: int)
-                    outputColumnNames: _col0
-                    Statistics: Num rows: 20 Data size: 4568 Basic stats: COMPLETE Column stats: NONE
->>>>>>> 88482c3f
+                    Statistics: Num rows: 20 Data size: 4568 Basic stats: COMPLETE Column stats: NONE
                     Reduce Output Operator
                       key expressions: _col0 (type: int)
                       sort order: +
                       Map-reduce partition columns: _col0 (type: int)
-<<<<<<< HEAD
-                      Statistics: Num rows: 15 Data size: 3789 Basic stats: COMPLETE Column stats: NONE
-=======
                       Statistics: Num rows: 20 Data size: 4568 Basic stats: COMPLETE Column stats: NONE
->>>>>>> 88482c3f
             Execution mode: vectorized
         Map 4 
             Map Operator Tree:
                 TableScan
                   alias: c
-<<<<<<< HEAD
-                  Statistics: Num rows: 15 Data size: 3789 Basic stats: COMPLETE Column stats: NONE
+                  Statistics: Num rows: 20 Data size: 4568 Basic stats: COMPLETE Column stats: NONE
                   Select Operator
                     expressions: cstring1 (type: string)
                     outputColumnNames: _col0
-                    Statistics: Num rows: 15 Data size: 3789 Basic stats: COMPLETE Column stats: NONE
-=======
-                  Statistics: Num rows: 20 Data size: 4568 Basic stats: COMPLETE Column stats: NONE
-                  Select Operator
-                    expressions: cstring1 (type: string)
-                    outputColumnNames: _col0
-                    Statistics: Num rows: 20 Data size: 4568 Basic stats: COMPLETE Column stats: NONE
->>>>>>> 88482c3f
+                    Statistics: Num rows: 20 Data size: 4568 Basic stats: COMPLETE Column stats: NONE
                     Reduce Output Operator
                       key expressions: _col0 (type: string)
                       sort order: +
                       Map-reduce partition columns: _col0 (type: string)
-<<<<<<< HEAD
-                      Statistics: Num rows: 15 Data size: 3789 Basic stats: COMPLETE Column stats: NONE
-=======
                       Statistics: Num rows: 20 Data size: 4568 Basic stats: COMPLETE Column stats: NONE
->>>>>>> 88482c3f
             Execution mode: vectorized
         Reducer 2 
             Execution mode: vectorized
@@ -387,19 +347,11 @@
             Map Operator Tree:
                 TableScan
                   alias: c
-<<<<<<< HEAD
-                  Statistics: Num rows: 15 Data size: 3789 Basic stats: COMPLETE Column stats: NONE
+                  Statistics: Num rows: 20 Data size: 4568 Basic stats: COMPLETE Column stats: NONE
                   Select Operator
                     expressions: cstring1 (type: string), cstring2 (type: string)
                     outputColumnNames: _col0, _col1
-                    Statistics: Num rows: 15 Data size: 3789 Basic stats: COMPLETE Column stats: NONE
-=======
-                  Statistics: Num rows: 20 Data size: 4568 Basic stats: COMPLETE Column stats: NONE
-                  Select Operator
-                    expressions: cstring1 (type: string), cstring2 (type: string)
-                    outputColumnNames: _col0, _col1
-                    Statistics: Num rows: 20 Data size: 4568 Basic stats: COMPLETE Column stats: NONE
->>>>>>> 88482c3f
+                    Statistics: Num rows: 20 Data size: 4568 Basic stats: COMPLETE Column stats: NONE
                     Map Join Operator
                       condition map:
                            Left Outer Join0 to 1
@@ -409,11 +361,7 @@
                       outputColumnNames: _col0
                       input vertices:
                         1 Map 3
-<<<<<<< HEAD
-                      Statistics: Num rows: 16 Data size: 4167 Basic stats: COMPLETE Column stats: NONE
-=======
                       Statistics: Num rows: 22 Data size: 5024 Basic stats: COMPLETE Column stats: NONE
->>>>>>> 88482c3f
                       HybridGraceHashJoin: true
                       Map Join Operator
                         condition map:
@@ -423,11 +371,7 @@
                           1 _col0 (type: string)
                         input vertices:
                           1 Map 4
-<<<<<<< HEAD
-                        Statistics: Num rows: 17 Data size: 4583 Basic stats: COMPLETE Column stats: NONE
-=======
                         Statistics: Num rows: 24 Data size: 5526 Basic stats: COMPLETE Column stats: NONE
->>>>>>> 88482c3f
                         HybridGraceHashJoin: true
                         Group By Operator
                           aggregations: count()
@@ -443,55 +387,31 @@
             Map Operator Tree:
                 TableScan
                   alias: c
-<<<<<<< HEAD
-                  Statistics: Num rows: 15 Data size: 3789 Basic stats: COMPLETE Column stats: NONE
+                  Statistics: Num rows: 20 Data size: 4568 Basic stats: COMPLETE Column stats: NONE
                   Select Operator
                     expressions: cstring2 (type: string)
                     outputColumnNames: _col0
-                    Statistics: Num rows: 15 Data size: 3789 Basic stats: COMPLETE Column stats: NONE
-=======
-                  Statistics: Num rows: 20 Data size: 4568 Basic stats: COMPLETE Column stats: NONE
-                  Select Operator
-                    expressions: cstring2 (type: string)
-                    outputColumnNames: _col0
-                    Statistics: Num rows: 20 Data size: 4568 Basic stats: COMPLETE Column stats: NONE
->>>>>>> 88482c3f
+                    Statistics: Num rows: 20 Data size: 4568 Basic stats: COMPLETE Column stats: NONE
                     Reduce Output Operator
                       key expressions: _col0 (type: string)
                       sort order: +
                       Map-reduce partition columns: _col0 (type: string)
-<<<<<<< HEAD
-                      Statistics: Num rows: 15 Data size: 3789 Basic stats: COMPLETE Column stats: NONE
-=======
                       Statistics: Num rows: 20 Data size: 4568 Basic stats: COMPLETE Column stats: NONE
->>>>>>> 88482c3f
             Execution mode: vectorized
         Map 4 
             Map Operator Tree:
                 TableScan
                   alias: c
-<<<<<<< HEAD
-                  Statistics: Num rows: 15 Data size: 3789 Basic stats: COMPLETE Column stats: NONE
+                  Statistics: Num rows: 20 Data size: 4568 Basic stats: COMPLETE Column stats: NONE
                   Select Operator
                     expressions: cstring1 (type: string)
                     outputColumnNames: _col0
-                    Statistics: Num rows: 15 Data size: 3789 Basic stats: COMPLETE Column stats: NONE
-=======
-                  Statistics: Num rows: 20 Data size: 4568 Basic stats: COMPLETE Column stats: NONE
-                  Select Operator
-                    expressions: cstring1 (type: string)
-                    outputColumnNames: _col0
-                    Statistics: Num rows: 20 Data size: 4568 Basic stats: COMPLETE Column stats: NONE
->>>>>>> 88482c3f
+                    Statistics: Num rows: 20 Data size: 4568 Basic stats: COMPLETE Column stats: NONE
                     Reduce Output Operator
                       key expressions: _col0 (type: string)
                       sort order: +
                       Map-reduce partition columns: _col0 (type: string)
-<<<<<<< HEAD
-                      Statistics: Num rows: 15 Data size: 3789 Basic stats: COMPLETE Column stats: NONE
-=======
                       Statistics: Num rows: 20 Data size: 4568 Basic stats: COMPLETE Column stats: NONE
->>>>>>> 88482c3f
             Execution mode: vectorized
         Reducer 2 
             Execution mode: vectorized
@@ -574,19 +494,11 @@
             Map Operator Tree:
                 TableScan
                   alias: c
-<<<<<<< HEAD
-                  Statistics: Num rows: 15 Data size: 3789 Basic stats: COMPLETE Column stats: NONE
+                  Statistics: Num rows: 20 Data size: 4568 Basic stats: COMPLETE Column stats: NONE
                   Select Operator
                     expressions: cint (type: int), cbigint (type: bigint), cstring1 (type: string), cstring2 (type: string)
                     outputColumnNames: _col0, _col1, _col2, _col3
-                    Statistics: Num rows: 15 Data size: 3789 Basic stats: COMPLETE Column stats: NONE
-=======
-                  Statistics: Num rows: 20 Data size: 4568 Basic stats: COMPLETE Column stats: NONE
-                  Select Operator
-                    expressions: cint (type: int), cbigint (type: bigint), cstring1 (type: string), cstring2 (type: string)
-                    outputColumnNames: _col0, _col1, _col2, _col3
-                    Statistics: Num rows: 20 Data size: 4568 Basic stats: COMPLETE Column stats: NONE
->>>>>>> 88482c3f
+                    Statistics: Num rows: 20 Data size: 4568 Basic stats: COMPLETE Column stats: NONE
                     Map Join Operator
                       condition map:
                            Left Outer Join0 to 1
@@ -596,11 +508,7 @@
                       outputColumnNames: _col0, _col2
                       input vertices:
                         1 Map 3
-<<<<<<< HEAD
-                      Statistics: Num rows: 16 Data size: 4167 Basic stats: COMPLETE Column stats: NONE
-=======
                       Statistics: Num rows: 22 Data size: 5024 Basic stats: COMPLETE Column stats: NONE
->>>>>>> 88482c3f
                       HybridGraceHashJoin: true
                       Map Join Operator
                         condition map:
@@ -610,11 +518,7 @@
                           1 _col1 (type: string), _col0 (type: int)
                         input vertices:
                           1 Map 4
-<<<<<<< HEAD
-                        Statistics: Num rows: 17 Data size: 4583 Basic stats: COMPLETE Column stats: NONE
-=======
                         Statistics: Num rows: 24 Data size: 5526 Basic stats: COMPLETE Column stats: NONE
->>>>>>> 88482c3f
                         HybridGraceHashJoin: true
                         Group By Operator
                           aggregations: count()
@@ -630,55 +534,31 @@
             Map Operator Tree:
                 TableScan
                   alias: c
-<<<<<<< HEAD
-                  Statistics: Num rows: 15 Data size: 3789 Basic stats: COMPLETE Column stats: NONE
+                  Statistics: Num rows: 20 Data size: 4568 Basic stats: COMPLETE Column stats: NONE
                   Select Operator
                     expressions: cbigint (type: bigint), cstring2 (type: string)
                     outputColumnNames: _col0, _col1
-                    Statistics: Num rows: 15 Data size: 3789 Basic stats: COMPLETE Column stats: NONE
-=======
-                  Statistics: Num rows: 20 Data size: 4568 Basic stats: COMPLETE Column stats: NONE
-                  Select Operator
-                    expressions: cbigint (type: bigint), cstring2 (type: string)
-                    outputColumnNames: _col0, _col1
-                    Statistics: Num rows: 20 Data size: 4568 Basic stats: COMPLETE Column stats: NONE
->>>>>>> 88482c3f
+                    Statistics: Num rows: 20 Data size: 4568 Basic stats: COMPLETE Column stats: NONE
                     Reduce Output Operator
                       key expressions: _col1 (type: string), _col0 (type: bigint)
                       sort order: ++
                       Map-reduce partition columns: _col1 (type: string), _col0 (type: bigint)
-<<<<<<< HEAD
-                      Statistics: Num rows: 15 Data size: 3789 Basic stats: COMPLETE Column stats: NONE
-=======
                       Statistics: Num rows: 20 Data size: 4568 Basic stats: COMPLETE Column stats: NONE
->>>>>>> 88482c3f
             Execution mode: vectorized
         Map 4 
             Map Operator Tree:
                 TableScan
                   alias: c
-<<<<<<< HEAD
-                  Statistics: Num rows: 15 Data size: 3789 Basic stats: COMPLETE Column stats: NONE
+                  Statistics: Num rows: 20 Data size: 4568 Basic stats: COMPLETE Column stats: NONE
                   Select Operator
                     expressions: cint (type: int), cstring1 (type: string)
                     outputColumnNames: _col0, _col1
-                    Statistics: Num rows: 15 Data size: 3789 Basic stats: COMPLETE Column stats: NONE
-=======
-                  Statistics: Num rows: 20 Data size: 4568 Basic stats: COMPLETE Column stats: NONE
-                  Select Operator
-                    expressions: cint (type: int), cstring1 (type: string)
-                    outputColumnNames: _col0, _col1
-                    Statistics: Num rows: 20 Data size: 4568 Basic stats: COMPLETE Column stats: NONE
->>>>>>> 88482c3f
+                    Statistics: Num rows: 20 Data size: 4568 Basic stats: COMPLETE Column stats: NONE
                     Reduce Output Operator
                       key expressions: _col1 (type: string), _col0 (type: int)
                       sort order: ++
                       Map-reduce partition columns: _col1 (type: string), _col0 (type: int)
-<<<<<<< HEAD
-                      Statistics: Num rows: 15 Data size: 3789 Basic stats: COMPLETE Column stats: NONE
-=======
                       Statistics: Num rows: 20 Data size: 4568 Basic stats: COMPLETE Column stats: NONE
->>>>>>> 88482c3f
             Execution mode: vectorized
         Reducer 2 
             Execution mode: vectorized
